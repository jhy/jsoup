--- conflicted
+++ resolved
@@ -201,7 +201,7 @@
         con.requestBody("foo");
         assertEquals("foo", con.request().requestBody());
     }
-<<<<<<< HEAD
+
     
     @Test public void whenRequestBodyContainsPDF() throws IOException{
     	HttpConnection.Response res = new HttpConnection.Response();
@@ -211,12 +211,11 @@
     	req.header("Content-Type", "application/pdf");
     	HttpConnection.Response response = HttpConnection.Response.execute(req, res);
     	assertEquals("text/html",response.contentType());
-=======
+    }
 
     @Test public void encodeUrl() throws MalformedURLException {
         URL url1 = new URL("http://test.com/?q=white space");
         URL url2 = HttpConnection.encodeUrl(url1);
         assertEquals("http://test.com/?q=white%20space", url2.toExternalForm());
->>>>>>> 35e80a77
     }
 }