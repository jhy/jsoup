package org.jsoup.helper;

import org.jsoup.UncheckedIOException;
import org.jsoup.internal.ConstrainableInputStream;
import org.jsoup.internal.StringUtil;
import org.jsoup.nodes.Comment;
import org.jsoup.nodes.Document;
import org.jsoup.nodes.Element;
import org.jsoup.nodes.Node;
import org.jsoup.nodes.XmlDeclaration;
import org.jsoup.parser.Parser;
import org.jsoup.select.Elements;

import java.io.BufferedReader;
import java.io.File;
import java.io.FileInputStream;
import java.io.IOException;
import java.io.InputStream;
import java.io.InputStreamReader;
import java.io.OutputStream;
import java.nio.Buffer;
import java.nio.ByteBuffer;
import java.nio.charset.Charset;
import java.nio.charset.IllegalCharsetNameException;
import java.util.Locale;
import java.util.Random;
import java.util.regex.Matcher;
import java.util.regex.Pattern;

/**
 * Internal static utilities for handling data.
 *
 */
public final class DataUtil {
    private static final Pattern charsetPattern = Pattern.compile("(?i)\\bcharset=\\s*(?:[\"'])?([^\\s,;\"']*)");
    static final String defaultCharset = "UTF-8"; // used if not found in header or meta charset
    private static final int firstReadBufferSize = 1024 * 5;
    static final int bufferSize = 1024 * 32;
    private static final char[] mimeBoundaryChars =
            "-_1234567890abcdefghijklmnopqrstuvwxyzABCDEFGHIJKLMNOPQRSTUVWXYZ".toCharArray();
    static final int boundaryLength = 32;

    private DataUtil() {}

    /**
     * Loads a file to a Document.
     * @param in file to load
     * @param charsetName character set of input
     * @param baseUri base URI of document, to resolve relative links against
     * @return Document
     * @throws IOException on IO error
     */
    public static Document load(File in, String charsetName, String baseUri) throws IOException {
        return parseInputStream(new FileInputStream(in), charsetName, baseUri, Parser.htmlParser());
    }

    /**
     * Parses a Document from an input steam.
     * @param in input stream to parse. You will need to close it.
     * @param charsetName character set of input
     * @param baseUri base URI of document, to resolve relative links against
     * @return Document
     * @throws IOException on IO error
     */
    public static Document load(InputStream in, String charsetName, String baseUri) throws IOException {
        return parseInputStream(in, charsetName, baseUri, Parser.htmlParser());
    }

    /**
     * Parses a Document from an input steam, using the provided Parser.
     * @param in input stream to parse. You will need to close it.
     * @param charsetName character set of input
     * @param baseUri base URI of document, to resolve relative links against
     * @param parser alternate {@link Parser#xmlParser() parser} to use.
     * @return Document
     * @throws IOException on IO error
     */
    public static Document load(InputStream in, String charsetName, String baseUri, Parser parser) throws IOException {
        return parseInputStream(in, charsetName, baseUri, parser);
    }

    /**
     * Writes the input stream to the output stream. Doesn't close them.
     * @param in input stream to read from
     * @param out output stream to write to
     * @throws IOException on IO error
     */
    static void crossStreams(final InputStream in, final OutputStream out) throws IOException {
        final byte[] buffer = new byte[bufferSize];
        int len;
        while ((len = in.read(buffer)) != -1) {
            out.write(buffer, 0, len);
        }
    }

    static Document parseInputStream(InputStream input, String charsetName, String baseUri, Parser parser) throws IOException  {
<<<<<<< HEAD
    	try {
            if (input == null) // empty body
                return new Document(baseUri);
            input = ConstrainableInputStream.wrap(input, bufferSize, 0);
    
            Document doc = null;
            boolean fullyRead = false;
    
            // read the start of the stream and look for a BOM or meta charset
            input.mark(bufferSize);
            ByteBuffer firstBytes = readToByteBuffer(input, firstReadBufferSize - 1); // -1 because we read one more to see if completed. First read is < buffer size, so can't be invalid.
            fullyRead = input.read() == -1;
            input.reset();
    
            // look for BOM - overrides any other header or input
            BomCharset bomCharset = detectCharsetFromBom(firstBytes);
            if (bomCharset != null)
                charsetName = bomCharset.charset;
    
            if (charsetName == null) { // determine from meta. safe first parse as UTF-8
                String docData = Charset.forName(defaultCharset).decode(firstBytes).toString();
                try {
                    doc = parser.parseInput(docData, baseUri);
                } catch (UncheckedIOException e) {
                    throw e.ioException();
=======
        if (input == null) // empty body
            return new Document(baseUri);
        input = ConstrainableInputStream.wrap(input, bufferSize, 0);

        Document doc = null;

        // read the start of the stream and look for a BOM or meta charset
        input.mark(bufferSize);
        ByteBuffer firstBytes = readToByteBuffer(input, firstReadBufferSize - 1); // -1 because we read one more to see if completed. First read is < buffer size, so can't be invalid.
        boolean fullyRead = (input.read() == -1);
        input.reset();

        // look for BOM - overrides any other header or input
        BomCharset bomCharset = detectCharsetFromBom(firstBytes);
        if (bomCharset != null)
            charsetName = bomCharset.charset;

        if (charsetName == null) { // determine from meta. safe first parse as UTF-8
            String docData = Charset.forName(defaultCharset).decode(firstBytes).toString();
            try {
                doc = parser.parseInput(docData, baseUri);
            } catch (UncheckedIOException e) {
                throw e.ioException();
            }

            // look for <meta http-equiv="Content-Type" content="text/html;charset=gb2312"> or HTML5 <meta charset="gb2312">
            Elements metaElements = doc.select("meta[http-equiv=content-type], meta[charset]");
            String foundCharset = null; // if not found, will keep utf-8 as best attempt
            for (Element meta : metaElements) {
                if (meta.hasAttr("http-equiv"))
                    foundCharset = getCharsetFromContentType(meta.attr("content"));
                if (foundCharset == null && meta.hasAttr("charset"))
                    foundCharset = meta.attr("charset");
                if (foundCharset != null)
                    break;
            }

            // look for <?xml encoding='ISO-8859-1'?>
            if (foundCharset == null && doc.childNodeSize() > 0) {
                Node first = doc.childNode(0);
                XmlDeclaration decl = null;
                if (first instanceof XmlDeclaration)
                    decl = (XmlDeclaration) first;
                else if (first instanceof Comment) {
                    Comment comment = (Comment) first;
                    if (comment.isXmlDeclaration())
                        decl = comment.asXmlDeclaration();
>>>>>>> a4b5e826
                }
    
                // look for <meta http-equiv="Content-Type" content="text/html;charset=gb2312"> or HTML5 <meta charset="gb2312">
                Elements metaElements = doc.select("meta[http-equiv=content-type], meta[charset]");
                String foundCharset = null; // if not found, will keep utf-8 as best attempt
                for (Element meta : metaElements) {
                    if (meta.hasAttr("http-equiv"))
                        foundCharset = getCharsetFromContentType(meta.attr("content"));
                    if (foundCharset == null && meta.hasAttr("charset"))
                        foundCharset = meta.attr("charset");
                    if (foundCharset != null)
                        break;
                }
    
                // look for <?xml encoding='ISO-8859-1'?>
                if (foundCharset == null && doc.childNodeSize() > 0) {
                    Node first = doc.childNode(0);
                    XmlDeclaration decl = null;
                    if (first instanceof XmlDeclaration)
                        decl = (XmlDeclaration) first;
                    else if (first instanceof Comment) {
                        Comment comment = (Comment) first;
                        if (comment.isXmlDeclaration())
                            decl = comment.asXmlDeclaration();
                    }
                    if (decl != null) {
                        if (decl.name().equalsIgnoreCase("xml"))
                            foundCharset = decl.attr("encoding");
                    }
                }
                foundCharset = validateCharset(foundCharset);
                if (foundCharset != null && !foundCharset.equalsIgnoreCase(defaultCharset)) { // need to re-decode. (case insensitive check here to match how validate works)
                    foundCharset = foundCharset.trim().replaceAll("[\"']", "");
                    charsetName = foundCharset;
                    doc = null;
                } else if (!fullyRead) {
                    doc = null;
                }
            } else { // specified by content type header (or by user on file load)
                Validate.notEmpty(charsetName, "Must set charset arg to character set of file to parse. Set to null to attempt to detect from HTML");
            }
            if (doc == null) {
                if (charsetName == null)
                    charsetName = defaultCharset;
                BufferedReader reader = new BufferedReader(new InputStreamReader(input, charsetName), bufferSize);
                if (bomCharset != null && bomCharset.offset) { // creating the buffered reader ignores the input pos, so must skip here
                    long skipped = reader.skip(1);
                    Validate.isTrue(skipped == 1); // WTF if this fails.
                }
                try {
                    doc = parser.parseInput(reader, baseUri);
                } catch (UncheckedIOException e) {
                    // io exception when parsing (not seen before because reading the stream as we go)
                    throw e.ioException();
                }
                Charset charset = Charset.forName(charsetName);
                doc.outputSettings().charset(charset);
                if (!charset.canEncode()) {
                    // some charsets can read but not encode; switch to an encodable charset and update the meta el
                    doc.charset(Charset.forName(defaultCharset));
                }
            }
            return doc;
    	} finally {
            input.close();
    	}
    }

    /**
     * Read the input stream into a byte buffer. To deal with slow input streams, you may interrupt the thread this
     * method is executing on. The data read until being interrupted will be available.
     * @param inStream the input stream to read from
     * @param maxSize the maximum size in bytes to read from the stream. Set to 0 to be unlimited.
     * @return the filled byte buffer
     * @throws IOException if an exception occurs whilst reading from the input stream.
     */
    public static ByteBuffer readToByteBuffer(InputStream inStream, int maxSize) throws IOException {
        Validate.isTrue(maxSize >= 0, "maxSize must be 0 (unlimited) or larger");
        final ConstrainableInputStream input = ConstrainableInputStream.wrap(inStream, bufferSize, maxSize);
        return input.readToByteBuffer(maxSize);
    }

    static ByteBuffer emptyByteBuffer() {
        return ByteBuffer.allocate(0);
    }

    /**
     * Parse out a charset from a content type header. If the charset is not supported, returns null (so the default
     * will kick in.)
     * @param contentType e.g. "text/html; charset=EUC-JP"
     * @return "EUC-JP", or null if not found. Charset is trimmed and uppercased.
     */
    static String getCharsetFromContentType(String contentType) {
        if (contentType == null) return null;
        Matcher m = charsetPattern.matcher(contentType);
        if (m.find()) {
            String charset = m.group(1).trim();
            charset = charset.replace("charset=", "");
            return validateCharset(charset);
        }
        return null;
    }

    private static String validateCharset(String cs) {
        if (cs == null || cs.length() == 0) return null;
        cs = cs.trim().replaceAll("[\"']", "");
        try {
            if (Charset.isSupported(cs)) return cs;
            cs = cs.toUpperCase(Locale.ENGLISH);
            if (Charset.isSupported(cs)) return cs;
        } catch (IllegalCharsetNameException e) {
            // if our this charset matching fails.... we just take the default
        }
        return null;
    }

    /**
     * Creates a random string, suitable for use as a mime boundary
     */
    static String mimeBoundary() {
        final StringBuilder mime = StringUtil.borrowBuilder();
        final Random rand = new Random();
        for (int i = 0; i < boundaryLength; i++) {
            mime.append(mimeBoundaryChars[rand.nextInt(mimeBoundaryChars.length)]);
        }
        return StringUtil.releaseBuilder(mime);
    }

    private static BomCharset detectCharsetFromBom(final ByteBuffer byteData) {
        final Buffer buffer = byteData; // .mark and rewind used to return Buffer, now ByteBuffer, so cast for backward compat
        buffer.mark();
        byte[] bom = new byte[4];
        if (byteData.remaining() >= bom.length) {
            byteData.get(bom);
            buffer.rewind();
        }
        if (bom[0] == 0x00 && bom[1] == 0x00 && bom[2] == (byte) 0xFE && bom[3] == (byte) 0xFF || // BE
            bom[0] == (byte) 0xFF && bom[1] == (byte) 0xFE && bom[2] == 0x00 && bom[3] == 0x00) { // LE
            return new BomCharset("UTF-32", false); // and I hope it's on your system
        } else if (bom[0] == (byte) 0xFE && bom[1] == (byte) 0xFF || // BE
            bom[0] == (byte) 0xFF && bom[1] == (byte) 0xFE) {
            return new BomCharset("UTF-16", false); // in all Javas
        } else if (bom[0] == (byte) 0xEF && bom[1] == (byte) 0xBB && bom[2] == (byte) 0xBF) {
            return new BomCharset("UTF-8", true); // in all Javas
            // 16 and 32 decoders consume the BOM to determine be/le; utf-8 should be consumed here
        }
        return null;
    }

    private static class BomCharset {
        private final String charset;
        private final boolean offset;

        public BomCharset(String charset, boolean offset) {
            this.charset = charset;
            this.offset = offset;
        }
    }
}<|MERGE_RESOLUTION|>--- conflicted
+++ resolved
@@ -94,19 +94,17 @@
     }
 
     static Document parseInputStream(InputStream input, String charsetName, String baseUri, Parser parser) throws IOException  {
-<<<<<<< HEAD
     	try {
             if (input == null) // empty body
                 return new Document(baseUri);
             input = ConstrainableInputStream.wrap(input, bufferSize, 0);
     
             Document doc = null;
-            boolean fullyRead = false;
     
             // read the start of the stream and look for a BOM or meta charset
             input.mark(bufferSize);
             ByteBuffer firstBytes = readToByteBuffer(input, firstReadBufferSize - 1); // -1 because we read one more to see if completed. First read is < buffer size, so can't be invalid.
-            fullyRead = input.read() == -1;
+            boolean fullyRead = (input.read() == -1);
             input.reset();
     
             // look for BOM - overrides any other header or input
@@ -120,55 +118,6 @@
                     doc = parser.parseInput(docData, baseUri);
                 } catch (UncheckedIOException e) {
                     throw e.ioException();
-=======
-        if (input == null) // empty body
-            return new Document(baseUri);
-        input = ConstrainableInputStream.wrap(input, bufferSize, 0);
-
-        Document doc = null;
-
-        // read the start of the stream and look for a BOM or meta charset
-        input.mark(bufferSize);
-        ByteBuffer firstBytes = readToByteBuffer(input, firstReadBufferSize - 1); // -1 because we read one more to see if completed. First read is < buffer size, so can't be invalid.
-        boolean fullyRead = (input.read() == -1);
-        input.reset();
-
-        // look for BOM - overrides any other header or input
-        BomCharset bomCharset = detectCharsetFromBom(firstBytes);
-        if (bomCharset != null)
-            charsetName = bomCharset.charset;
-
-        if (charsetName == null) { // determine from meta. safe first parse as UTF-8
-            String docData = Charset.forName(defaultCharset).decode(firstBytes).toString();
-            try {
-                doc = parser.parseInput(docData, baseUri);
-            } catch (UncheckedIOException e) {
-                throw e.ioException();
-            }
-
-            // look for <meta http-equiv="Content-Type" content="text/html;charset=gb2312"> or HTML5 <meta charset="gb2312">
-            Elements metaElements = doc.select("meta[http-equiv=content-type], meta[charset]");
-            String foundCharset = null; // if not found, will keep utf-8 as best attempt
-            for (Element meta : metaElements) {
-                if (meta.hasAttr("http-equiv"))
-                    foundCharset = getCharsetFromContentType(meta.attr("content"));
-                if (foundCharset == null && meta.hasAttr("charset"))
-                    foundCharset = meta.attr("charset");
-                if (foundCharset != null)
-                    break;
-            }
-
-            // look for <?xml encoding='ISO-8859-1'?>
-            if (foundCharset == null && doc.childNodeSize() > 0) {
-                Node first = doc.childNode(0);
-                XmlDeclaration decl = null;
-                if (first instanceof XmlDeclaration)
-                    decl = (XmlDeclaration) first;
-                else if (first instanceof Comment) {
-                    Comment comment = (Comment) first;
-                    if (comment.isXmlDeclaration())
-                        decl = comment.asXmlDeclaration();
->>>>>>> a4b5e826
                 }
     
                 // look for <meta http-equiv="Content-Type" content="text/html;charset=gb2312"> or HTML5 <meta charset="gb2312">
