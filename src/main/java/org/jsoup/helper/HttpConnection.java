package org.jsoup.helper;

import org.jsoup.Connection;
import org.jsoup.HttpStatusException;
import org.jsoup.UnsupportedMimeTypeException;
import org.jsoup.nodes.Document;
import org.jsoup.parser.Parser;
import org.jsoup.parser.TokenQueue;

import javax.net.ssl.*;
import java.io.*;
import java.net.HttpURLConnection;
import java.net.MalformedURLException;
import java.net.URL;
import java.net.URLEncoder;
import java.nio.ByteBuffer;
import java.nio.charset.Charset;
import java.nio.charset.IllegalCharsetNameException;
import java.security.KeyManagementException;
import java.security.NoSuchAlgorithmException;
import java.security.cert.X509Certificate;
import java.util.*;
import java.util.regex.Pattern;
import java.util.zip.GZIPInputStream;

/**
 * Implementation of {@link Connection}.
 * @see org.jsoup.Jsoup#connect(String)
 */
public class HttpConnection implements Connection {
    public static final String  CONTENT_ENCODING = "Content-Encoding";
    private static final String CONTENT_TYPE = "Content-Type";
    private static final String MULTIPART_FORM_DATA = "multipart/form-data";
    private static final String FORM_URL_ENCODED = "application/x-www-form-urlencoded";

    public static Connection connect(String url) {
        Connection con = new HttpConnection();
        con.url(url);
        return con;
    }

    public static Connection connect(URL url) {
        Connection con = new HttpConnection();
        con.url(url);
        return con;
    }

	private static String encodeUrl(String url) {
		if(url == null)
			return null;
    	return url.replaceAll(" ", "%20");
	}

    private static String encodeMimeName(String val) {
        if (val == null)
            return null;
        return val.replaceAll("\"", "%22");
    }

    private Connection.Request req;
    private Connection.Response res;

	private HttpConnection() {
        req = new Request();
        res = new Response();
    }

    public Connection url(URL url) {
        req.url(url);
        return this;
    }

    public Connection url(String url) {
        Validate.notEmpty(url, "Must supply a valid URL");
        try {
            req.url(new URL(encodeUrl(url)));
        } catch (MalformedURLException e) {
            throw new IllegalArgumentException("Malformed URL: " + url, e);
        }
        return this;
    }

    public Connection userAgent(String userAgent) {
        Validate.notNull(userAgent, "User agent must not be null");
        req.header("User-Agent", userAgent);
        return this;
    }

    public Connection timeout(int millis) {
        req.timeout(millis);
        return this;
    }

    public Connection maxBodySize(int bytes) {
        req.maxBodySize(bytes);
        return this;
    }

    public Connection followRedirects(boolean followRedirects) {
        req.followRedirects(followRedirects);
        return this;
    }
    
    public Connection useCache(boolean useCache) {
    	req.useCache(useCache);
    	return this;
    }

    public Connection referrer(String referrer) {
        Validate.notNull(referrer, "Referrer must not be null");
        req.header("Referer", referrer);
        return this;
    }

    public Connection method(Method method) {
        req.method(method);
        return this;
    }

    public Connection ignoreHttpErrors(boolean ignoreHttpErrors) {
		req.ignoreHttpErrors(ignoreHttpErrors);
		return this;
	}

    public Connection ignoreContentType(boolean ignoreContentType) {
        req.ignoreContentType(ignoreContentType);
        return this;
    }

    public Connection validateTLSCertificates(boolean value) {
        req.validateTLSCertificates(value);
        return this;
    }

    public Connection data(String key, String value) {
        req.data(KeyVal.create(key, value));
        return this;
    }

    public Connection data(String key, String filename, InputStream inputStream) {
        req.data(KeyVal.create(key, filename, inputStream));
        return this;
    }

    public Connection data(Map<String, String> data) {
        Validate.notNull(data, "Data map must not be null");
        for (Map.Entry<String, String> entry : data.entrySet()) {
            req.data(KeyVal.create(entry.getKey(), entry.getValue()));
        }
        return this;
    }

    public Connection data(String... keyvals) {
        Validate.notNull(keyvals, "Data key value pairs must not be null");
        Validate.isTrue(keyvals.length %2 == 0, "Must supply an even number of key value pairs");
        for (int i = 0; i < keyvals.length; i += 2) {
            String key = keyvals[i];
            String value = keyvals[i+1];
            Validate.notEmpty(key, "Data key must not be empty");
            Validate.notNull(value, "Data value must not be null");
            req.data(KeyVal.create(key, value));
        }
        return this;
    }

    public Connection data(Collection<Connection.KeyVal> data) {
        Validate.notNull(data, "Data collection must not be null");
        for (Connection.KeyVal entry: data) {
            req.data(entry);
        }
        return this;
    }

    public Connection header(String name, String value) {
        req.header(name, value);
        return this;
    }

    public Connection cookie(String name, String value) {
        req.cookie(name, value);
        return this;
    }

    public Connection cookies(Map<String, String> cookies) {
        Validate.notNull(cookies, "Cookie map must not be null");
        for (Map.Entry<String, String> entry : cookies.entrySet()) {
            req.cookie(entry.getKey(), entry.getValue());
        }
        return this;
    }

    public Connection parser(Parser parser) {
        req.parser(parser);
        return this;
    }

    public Document get() throws IOException {
        req.method(Method.GET);
        execute();
        return res.parse();
    }

    public Document post() throws IOException {
        req.method(Method.POST);
        execute();
        return res.parse();
    }

    public Connection.Response execute() throws IOException {
        res = Response.execute(req);
        return res;
    }

    public Connection.Request request() {
        return req;
    }

    public Connection request(Connection.Request request) {
        req = request;
        return this;
    }

    public Connection.Response response() {
        return res;
    }

    public Connection response(Connection.Response response) {
        res = response;
        return this;
    }

    public Connection postDataCharset(String charset) {
        req.postDataCharset(charset);
        return this;
    }

    @SuppressWarnings({"unchecked"})
    private static abstract class Base<T extends Connection.Base> implements Connection.Base<T> {
        URL url;
        Method method;
        Map<String, String> headers;
        Map<String, String> cookies;

        private Base() {
            headers = new LinkedHashMap<String, String>();
            cookies = new LinkedHashMap<String, String>();
        }

        public URL url() {
            return url;
        }

        public T url(URL url) {
            Validate.notNull(url, "URL must not be null");
            this.url = url;
            return (T) this;
        }

        public Method method() {
            return method;
        }

        public T method(Method method) {
            Validate.notNull(method, "Method must not be null");
            this.method = method;
            return (T) this;
        }

        public String header(String name) {
            Validate.notNull(name, "Header name must not be null");
            return getHeaderCaseInsensitive(name);
        }

        public T header(String name, String value) {
            Validate.notEmpty(name, "Header name must not be empty");
            Validate.notNull(value, "Header value must not be null");
            removeHeader(name); // ensures we don't get an "accept-encoding" and a "Accept-Encoding"
            headers.put(name, value);
            return (T) this;
        }

        public boolean hasHeader(String name) {
            Validate.notEmpty(name, "Header name must not be empty");
            return getHeaderCaseInsensitive(name) != null;
        }

        /**
         * Test if the request has a header with this value (case insensitive).
         */
        public boolean hasHeaderWithValue(String name, String value) {
            return hasHeader(name) && header(name).equalsIgnoreCase(value);
        }

        public T removeHeader(String name) {
            Validate.notEmpty(name, "Header name must not be empty");
            Map.Entry<String, String> entry = scanHeaders(name); // remove is case insensitive too
            if (entry != null)
                headers.remove(entry.getKey()); // ensures correct case
            return (T) this;
        }

        public Map<String, String> headers() {
            return headers;
        }

        private String getHeaderCaseInsensitive(String name) {
            Validate.notNull(name, "Header name must not be null");
            // quick evals for common case of title case, lower case, then scan for mixed
            String value = headers.get(name);
            if (value == null)
                value = headers.get(name.toLowerCase());
            if (value == null) {
                Map.Entry<String, String> entry = scanHeaders(name);
                if (entry != null)
                    value = entry.getValue();
            }
            return value;
        }

        private Map.Entry<String, String> scanHeaders(String name) {
            String lc = name.toLowerCase();
            for (Map.Entry<String, String> entry : headers.entrySet()) {
                if (entry.getKey().toLowerCase().equals(lc))
                    return entry;
            }
            return null;
        }

        public String cookie(String name) {
            Validate.notEmpty(name, "Cookie name must not be empty");
            return cookies.get(name);
        }

        public T cookie(String name, String value) {
            Validate.notEmpty(name, "Cookie name must not be empty");
            Validate.notNull(value, "Cookie value must not be null");
            cookies.put(name, value);
            return (T) this;
        }

        public boolean hasCookie(String name) {
            Validate.notEmpty(name, "Cookie name must not be empty");
            return cookies.containsKey(name);
        }

        public T removeCookie(String name) {
            Validate.notEmpty(name, "Cookie name must not be empty");
            cookies.remove(name);
            return (T) this;
        }

        public Map<String, String> cookies() {
            return cookies;
        }
    }

    public static class Request extends HttpConnection.Base<Connection.Request> implements Connection.Request {
        private int timeoutMilliseconds;
        private int maxBodySizeBytes;
        private boolean followRedirects;
        private boolean useCache;
        private Collection<Connection.KeyVal> data;
        private boolean ignoreHttpErrors = false;
        private boolean ignoreContentType = false;
        private Parser parser;
        private boolean parserDefined = false; // called parser(...) vs initialized in ctor
        private boolean validateTSLCertificates = true;
        private String postDataCharset = DataUtil.defaultCharset;

        private Request() {
            timeoutMilliseconds = 3000;
            maxBodySizeBytes = 1024 * 1024; // 1MB
            followRedirects = true;
            useCache = false;
            data = new ArrayList<Connection.KeyVal>();
            method = Method.GET;
            headers.put("Accept-Encoding", "gzip");
            parser = Parser.htmlParser();
        }

        public int timeout() {
            return timeoutMilliseconds;
        }

        public Request timeout(int millis) {
            Validate.isTrue(millis >= 0, "Timeout milliseconds must be 0 (infinite) or greater");
            timeoutMilliseconds = millis;
            return this;
        }

        public int maxBodySize() {
            return maxBodySizeBytes;
        }

        public Connection.Request maxBodySize(int bytes) {
            Validate.isTrue(bytes >= 0, "maxSize must be 0 (unlimited) or larger");
            maxBodySizeBytes = bytes;
            return this;
        }

        public boolean followRedirects() {
            return followRedirects;
        }

        public Connection.Request followRedirects(boolean followRedirects) {
            this.followRedirects = followRedirects;
            return this;
        }
        
        public boolean useCache() {
        	return useCache;
        }
        
        public Connection.Request useCache(boolean useCache) {
        	this.useCache = useCache;
        	return this;
        }

        public boolean ignoreHttpErrors() {
            return ignoreHttpErrors;
        }

        public boolean validateTLSCertificates() {
            return validateTSLCertificates;
        }

        public void validateTLSCertificates(boolean value) {
            validateTSLCertificates = value;
        }

        public Connection.Request ignoreHttpErrors(boolean ignoreHttpErrors) {
            this.ignoreHttpErrors = ignoreHttpErrors;
            return this;
        }

        public boolean ignoreContentType() {
            return ignoreContentType;
        }

        public Connection.Request ignoreContentType(boolean ignoreContentType) {
            this.ignoreContentType = ignoreContentType;
            return this;
        }

        public Request data(Connection.KeyVal keyval) {
            Validate.notNull(keyval, "Key val must not be null");
            data.add(keyval);
            return this;
        }

        public Collection<Connection.KeyVal> data() {
            return data;
        }

        public Request parser(Parser parser) {
            this.parser = parser;
            parserDefined = true;
            return this;
        }

        public Parser parser() {
            return parser;
        }

        public Connection.Request postDataCharset(String charset) {
            Validate.notNull(charset, "Charset must not be null");
            if (!Charset.isSupported(charset)) throw new IllegalCharsetNameException(charset);
            this.postDataCharset = charset;
            return this;
        }

        public String postDataCharset() {
            return postDataCharset;
        }
    }

    public static class Response extends HttpConnection.Base<Connection.Response> implements Connection.Response {
        private static final int MAX_REDIRECTS = 20;
        private static SSLSocketFactory sslSocketFactory;
        private static final String LOCATION = "Location";
        private int statusCode;
        private String statusMessage;
        private ByteBuffer byteData;
        private String charset;
        private String contentType;
        private boolean executed = false;
        private int numRedirects = 0;
        private Connection.Request req;

        /*
         * Matches XML content types (like text/xml, application/xhtml+xml;charset=UTF8, etc)
         */
        private static final Pattern xmlContentTypeRxp = Pattern.compile("(application|text)/\\w*\\+?xml.*");

        Response() {
            super();
        }

        private Response(Response previousResponse) throws IOException {
            super();
            if (previousResponse != null) {
                numRedirects = previousResponse.numRedirects + 1;
                if (numRedirects >= MAX_REDIRECTS)
                    throw new IOException(String.format("Too many redirects occurred trying to load URL %s", previousResponse.url()));
            }
        }

        static Response execute(Connection.Request req) throws IOException {
            return execute(req, null);
        }

        static Response execute(Connection.Request req, Response previousResponse) throws IOException {
            Validate.notNull(req, "Request must not be null");
            String protocol = req.url().getProtocol();
            if (!protocol.equals("http") && !protocol.equals("https"))
                throw new MalformedURLException("Only http & https protocols supported");

            // set up the request for execution
            String mimeBoundary = null;
            if (!req.method().hasBody() && req.data().size() > 0) {
                serialiseRequestUrl(req); // appends query string
            } else if (req.method().hasBody()) {
                mimeBoundary = setOutputContentType(req);
            }
            HttpURLConnection conn = createConnection(req);
            Response res;
            try {
<<<<<<< HEAD
                conn.setUseCaches(req.useCache());
            	conn.connect();
                if (req.method() == Connection.Method.POST)
                    writePost(req.data(), conn.getOutputStream());
=======
                conn.connect();
                if (conn.getDoOutput())
                    writePost(req, conn.getOutputStream(), mimeBoundary);
>>>>>>> 658bb5ca

                int status = conn.getResponseCode();
                res = new Response(previousResponse);
                res.setupFromConnection(conn, previousResponse);
                res.req = req;

                // redirect if there's a location header (from 3xx, or 201 etc)
                if (res.hasHeader(LOCATION) && req.followRedirects()) {
                    req.method(Method.GET); // always redirect with a get. any data param from original req are dropped.
                    req.data().clear();

                    String location = res.header(LOCATION);
                    if (location != null && location.startsWith("http:/") && location.charAt(6) != '/') // fix broken Location: http:/temp/AAG_New/en/index.php
                        location = location.substring(6);
                    req.url(StringUtil.resolve(req.url(), encodeUrl(location)));

                    for (Map.Entry<String, String> cookie : res.cookies.entrySet()) { // add response cookies to request (for e.g. login posts)
                        req.cookie(cookie.getKey(), cookie.getValue());
                    }
                    return execute(req, res);
                }
                if ((status < 200 || status >= 400) && !req.ignoreHttpErrors())
                        throw new HttpStatusException("HTTP error fetching URL", status, req.url().toString());

                // check that we can handle the returned content type; if not, abort before fetching it
                String contentType = res.contentType();
                if (contentType != null
                        && !req.ignoreContentType()
                        && !contentType.startsWith("text/")
                        && !xmlContentTypeRxp.matcher(contentType).matches()
                        )
                    throw new UnsupportedMimeTypeException("Unhandled content type. Must be text/*, application/xml, or application/xhtml+xml",
                            contentType, req.url().toString());

                // switch to the XML parser if content type is xml and not parser not explicitly set
                if (contentType != null && xmlContentTypeRxp.matcher(contentType).matches()) {
                    // only flip it if a HttpConnection.Request (i.e. don't presume other impls want it):
                    if (req instanceof HttpConnection.Request && !((Request) req).parserDefined) {
                        req.parser(Parser.xmlParser());
                    }
                }

                res.charset = DataUtil.getCharsetFromContentType(res.contentType); // may be null, readInputStream deals with it
                if (conn.getContentLength() != 0) { // -1 means unknown, chunked. sun throws an IO exception on 500 response with no content when trying to read body
                    InputStream bodyStream = null;
                    InputStream dataStream = null;
                    try {
                        dataStream = conn.getErrorStream() != null ? conn.getErrorStream() : conn.getInputStream();
                        bodyStream = res.hasHeaderWithValue(CONTENT_ENCODING, "gzip") ?
                                new BufferedInputStream(new GZIPInputStream(dataStream)) :
                                new BufferedInputStream(dataStream);

                        res.byteData = DataUtil.readToByteBuffer(bodyStream, req.maxBodySize());
                    } finally {
                        if (bodyStream != null) bodyStream.close();
                        if (dataStream != null) dataStream.close();
                    }
                } else {
                    res.byteData = DataUtil.emptyByteBuffer();
                }
            } finally {
                // per Java's documentation, this is not necessary, and precludes keepalives. However in practise,
                // connection errors will not be released quickly enough and can cause a too many open files error.
                conn.disconnect();
            }

            res.executed = true;
            return res;
        }

        public int statusCode() {
            return statusCode;
        }

        public String statusMessage() {
            return statusMessage;
        }

        public String charset() {
            return charset;
        }

        public String contentType() {
            return contentType;
        }

        public Document parse() throws IOException {
            Validate.isTrue(executed, "Request must be executed (with .execute(), .get(), or .post() before parsing response");
            Document doc = DataUtil.parseByteData(byteData, charset, url.toExternalForm(), req.parser());
            byteData.rewind();
            charset = doc.outputSettings().charset().name(); // update charset from meta-equiv, possibly
            return doc;
        }

        public String body() {
            Validate.isTrue(executed, "Request must be executed (with .execute(), .get(), or .post() before getting response body");
            // charset gets set from header on execute, and from meta-equiv on parse. parse may not have happened yet
            String body;
            if (charset == null)
                body = Charset.forName(DataUtil.defaultCharset).decode(byteData).toString();
            else
                body = Charset.forName(charset).decode(byteData).toString();
            byteData.rewind();
            return body;
        }

        public byte[] bodyAsBytes() {
            Validate.isTrue(executed, "Request must be executed (with .execute(), .get(), or .post() before getting response body");
            return byteData.array();
        }

        // set up connection defaults, and details from request
        private static HttpURLConnection createConnection(Connection.Request req) throws IOException {
            HttpURLConnection conn = (HttpURLConnection) req.url().openConnection();

            conn.setRequestMethod(req.method().name());
            conn.setInstanceFollowRedirects(false); // don't rely on native redirection support
            conn.setConnectTimeout(req.timeout());
            conn.setReadTimeout(req.timeout());

            if (conn instanceof HttpsURLConnection) {
                if (!req.validateTLSCertificates()) {
                    initUnSecureTSL();
                    ((HttpsURLConnection)conn).setSSLSocketFactory(sslSocketFactory);
                    ((HttpsURLConnection)conn).setHostnameVerifier(getInsecureVerifier());
                }
            }

            if (req.method().hasBody())
                conn.setDoOutput(true);
            if (req.cookies().size() > 0)
                conn.addRequestProperty("Cookie", getRequestCookieString(req));
            for (Map.Entry<String, String> header : req.headers().entrySet()) {
                conn.addRequestProperty(header.getKey(), header.getValue());
            }
            return conn;
        }

        /**
         * Instantiate Hostname Verifier that does nothing.
         * This is used for connections with disabled SSL certificates validation.
         *
         *
         * @return Hostname Verifier that does nothing and accepts all hostnames
         */
        private static HostnameVerifier getInsecureVerifier() {
            return new HostnameVerifier() {
                public boolean verify(String urlHostName, SSLSession session) {
                    return true;
                }
            };
        }

        /**
         * Initialise Trust manager that does not validate certificate chains and
         * add it to current SSLContext.
         * <p/>
         * please not that this method will only perform action if sslSocketFactory is not yet
         * instantiated.
         *
         * @throws IOException
         */
        private static synchronized void initUnSecureTSL() throws IOException {
            if (sslSocketFactory == null) {
                // Create a trust manager that does not validate certificate chains
                final TrustManager[] trustAllCerts = new TrustManager[]{new X509TrustManager() {

                    public void checkClientTrusted(final X509Certificate[] chain, final String authType) {
                    }

                    public void checkServerTrusted(final X509Certificate[] chain, final String authType) {
                    }

                    public X509Certificate[] getAcceptedIssuers() {
                        return null;
                    }
                }};

                // Install the all-trusting trust manager
                final SSLContext sslContext;
                try {
                    sslContext = SSLContext.getInstance("SSL");
                    sslContext.init(null, trustAllCerts, new java.security.SecureRandom());
                    // Create an ssl socket factory with our all-trusting manager
                    sslSocketFactory = sslContext.getSocketFactory();
                } catch (NoSuchAlgorithmException e) {
                    throw new IOException("Can't create unsecure trust manager");
                } catch (KeyManagementException e) {
                    throw new IOException("Can't create unsecure trust manager");
                }
            }

        }

        // set up url, method, header, cookies
        private void setupFromConnection(HttpURLConnection conn, Connection.Response previousResponse) throws IOException {
            method = Method.valueOf(conn.getRequestMethod());
            url = conn.getURL();
            statusCode = conn.getResponseCode();
            statusMessage = conn.getResponseMessage();
            contentType = conn.getContentType();

            Map<String, List<String>> resHeaders = conn.getHeaderFields();
            processResponseHeaders(resHeaders);

            // if from a redirect, map previous response cookies into this response
            if (previousResponse != null) {
                for (Map.Entry<String, String> prevCookie : previousResponse.cookies().entrySet()) {
                    if (!hasCookie(prevCookie.getKey()))
                        cookie(prevCookie.getKey(), prevCookie.getValue());
                }
            }
        }

        void processResponseHeaders(Map<String, List<String>> resHeaders) {
            for (Map.Entry<String, List<String>> entry : resHeaders.entrySet()) {
                String name = entry.getKey();
                if (name == null)
                    continue; // http/1.1 line

                List<String> values = entry.getValue();
                if (name.equalsIgnoreCase("Set-Cookie")) {
                    for (String value : values) {
                        if (value == null)
                            continue;
                        TokenQueue cd = new TokenQueue(value);
                        String cookieName = cd.chompTo("=").trim();
                        String cookieVal = cd.consumeTo(";").trim();
                        // ignores path, date, domain, validateTLSCertificates et al. req'd?
                        // name not blank, value not null
                        if (cookieName.length() > 0)
                            cookie(cookieName, cookieVal);
                    }
                } else { // only take the first instance of each header
                    if (!values.isEmpty())
                        header(name, values.get(0));
                }
            }
        }

        private static String setOutputContentType(final Connection.Request req) {
            // multipart mode, for files. add the header if we see something with an inputstream, and return a non-null boundary
            boolean needsMulti = false;
            for (Connection.KeyVal keyVal : req.data()) {
                if (keyVal.hasInputStream()) {
                    needsMulti = true;
                    break;
                }
            }
            String bound = null;
            if (needsMulti) {
                bound = DataUtil.mimeBoundary();
                req.header(CONTENT_TYPE, MULTIPART_FORM_DATA + "; boundary=" + bound);
            } else {
                req.header(CONTENT_TYPE, FORM_URL_ENCODED + "; charset=" + req.postDataCharset());
            }
            return bound;
        }

        private static void writePost(final Connection.Request req, final OutputStream outputStream, final String bound) throws IOException {
            final Collection<Connection.KeyVal> data = req.data();
            final BufferedWriter w = new BufferedWriter(new OutputStreamWriter(outputStream, DataUtil.defaultCharset));

            if (bound != null) {
                // boundary will be set if we're in multipart mode
                for (Connection.KeyVal keyVal : data) {
                    w.write("--");
                    w.write(bound);
                    w.write("\r\n");
                    w.write("Content-Disposition: form-data; name=\"");
                    w.write(encodeMimeName(keyVal.key())); // encodes " to %22
                    w.write("\"");
                    if (keyVal.hasInputStream()) {
                        w.write("; filename=\"");
                        w.write(encodeMimeName(keyVal.value()));
                        w.write("\"\r\nContent-Type: application/octet-stream\r\n\r\n");
                        w.flush(); // flush
                        DataUtil.crossStreams(keyVal.inputStream(), outputStream);
                        outputStream.flush();
                    } else {
                        w.write("\r\n\r\n");
                        w.write(keyVal.value());
                    }
                    w.write("\r\n");
                }
                w.write("--");
                w.write(bound);
                w.write("--");
            } else {
                // regular form data (application/x-www-form-urlencoded)
                boolean first = true;
                for (Connection.KeyVal keyVal : data) {
                    if (!first)
                        w.append('&');
                    else
                        first = false;

                    w.write(URLEncoder.encode(keyVal.key(), req.postDataCharset()));
                    w.write('=');
                    w.write(URLEncoder.encode(keyVal.value(), req.postDataCharset()));
                }
            }
            w.close();
        }

        private static String getRequestCookieString(Connection.Request req) {
            StringBuilder sb = new StringBuilder();
            boolean first = true;
            for (Map.Entry<String, String> cookie : req.cookies().entrySet()) {
                if (!first)
                    sb.append("; ");
                else
                    first = false;
                sb.append(cookie.getKey()).append('=').append(cookie.getValue());
                // todo: spec says only ascii, no escaping / encoding defined. validate on set? or escape somehow here?
            }
            return sb.toString();
        }

        // for get url reqs, serialise the data map into the url
        private static void serialiseRequestUrl(Connection.Request req) throws IOException {
            URL in = req.url();
            StringBuilder url = new StringBuilder();
            boolean first = true;
            // reconstitute the query, ready for appends
            url
                .append(in.getProtocol())
                .append("://")
                .append(in.getAuthority()) // includes host, port
                .append(in.getPath())
                .append("?");
            if (in.getQuery() != null) {
                url.append(in.getQuery());
                first = false;
            }
            for (Connection.KeyVal keyVal : req.data()) {
                if (!first)
                    url.append('&');
                else
                    first = false;
                url
                    .append(URLEncoder.encode(keyVal.key(), DataUtil.defaultCharset))
                    .append('=')
                    .append(URLEncoder.encode(keyVal.value(), DataUtil.defaultCharset));
            }
            req.url(new URL(url.toString()));
            req.data().clear(); // moved into url as get params
        }
    }

    public static class KeyVal implements Connection.KeyVal {
        private String key;
        private String value;
        private InputStream stream;

        public static KeyVal create(String key, String value) {
            return new KeyVal().key(key).value(value);
        }

        public static KeyVal create(String key, String filename, InputStream stream) {
            return new KeyVal().key(key).value(filename).inputStream(stream);
        }

        private KeyVal() {}

        public KeyVal key(String key) {
            Validate.notEmpty(key, "Data key must not be empty");
            this.key = key;
            return this;
        }

        public String key() {
            return key;
        }

        public KeyVal value(String value) {
            Validate.notNull(value, "Data value must not be null");
            this.value = value;
            return this;
        }

        public String value() {
            return value;
        }

        public KeyVal inputStream(InputStream inputStream) {
            Validate.notNull(value, "Data input stream must not be null");
            this.stream = inputStream;
            return this;
        }

        public InputStream inputStream() {
            return stream;
        }

        public boolean hasInputStream() {
            return stream != null;
        }

        @Override
        public String toString() {
            return key + "=" + value;
        }
    }
}<|MERGE_RESOLUTION|>--- conflicted
+++ resolved
@@ -525,16 +525,10 @@
             HttpURLConnection conn = createConnection(req);
             Response res;
             try {
-<<<<<<< HEAD
-                conn.setUseCaches(req.useCache());
-            	conn.connect();
-                if (req.method() == Connection.Method.POST)
-                    writePost(req.data(), conn.getOutputStream());
-=======
-                conn.connect();
+				conn.setUseCaches(req.useCache());
+				conn.connect();
                 if (conn.getDoOutput())
                     writePost(req, conn.getOutputStream(), mimeBoundary);
->>>>>>> 658bb5ca
 
                 int status = conn.getResponseCode();
                 res = new Response(previousResponse);
