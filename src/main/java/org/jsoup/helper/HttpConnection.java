--- conflicted
+++ resolved
@@ -63,11 +63,8 @@
     private static final String MULTIPART_FORM_DATA = "multipart/form-data";
     private static final String FORM_URL_ENCODED = "application/x-www-form-urlencoded";
     private static final int HTTP_TEMP_REDIR = 307; // http/1.1 temporary redirect, not in Java's set.
-<<<<<<< HEAD
     private static final Object APPLICATION_PDF = "application/pdf";
-=======
     private static final String DefaultUploadType = "application/octet-stream";
->>>>>>> e38dfd44
 
     public static Connection connect(String url) {
         Connection con = new HttpConnection();
