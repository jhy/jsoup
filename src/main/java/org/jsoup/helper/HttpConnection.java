package org.jsoup.helper;

import org.jsoup.Connection;
import org.jsoup.HttpStatusException;
import org.jsoup.UnsupportedMimeTypeException;
import org.jsoup.nodes.Document;
import org.jsoup.parser.Parser;
import org.jsoup.parser.TokenQueue;

import javax.net.ssl.*;
import java.io.*;
import java.net.HttpURLConnection;
import java.net.MalformedURLException;
import java.net.URL;
import java.net.URLEncoder;
import java.nio.ByteBuffer;
import java.nio.charset.Charset;
import java.security.KeyManagementException;
import java.security.NoSuchAlgorithmException;
import java.security.cert.X509Certificate;
import java.util.*;
import java.util.regex.Pattern;
import java.util.zip.GZIPInputStream;

/**
 * Implementation of {@link Connection}.
 * @see org.jsoup.Jsoup#connect(String)
 */
public class HttpConnection implements Connection {
    public static final String  CONTENT_ENCODING = "Content-Encoding";
    private static final String CONTENT_TYPE = "Content-Type";
    private static final String MULTIPART_FORM_DATA = "multipart/form-data";
    private static final String FORM_URL_ENCODED = "application/x-www-form-urlencoded";

    public static Connection connect(String url) {
        Connection con = new HttpConnection();
        con.url(url);
        return con;
    }

    public static Connection connect(URL url) {
        Connection con = new HttpConnection();
        con.url(url);
        return con;
    }

	private static String encodeUrl(String url) {
		if(url == null)
			return null;
    	return url.replaceAll(" ", "%20");
	}

    private static String encodeMimeName(String val) {
        if (val == null)
            return null;
        return val.replaceAll("\"", "%22");
    }

    private Connection.Request req;
    private Connection.Response res;

	private HttpConnection() {
        req = new Request();
        res = new Response();
    }

    public Connection url(URL url) {
        req.url(url);
        return this;
    }

    public Connection url(String url) {
        Validate.notEmpty(url, "Must supply a valid URL");
        try {
            req.url(new URL(encodeUrl(url)));
        } catch (MalformedURLException e) {
            throw new IllegalArgumentException("Malformed URL: " + url, e);
        }
        return this;
    }

    public Connection userAgent(String userAgent) {
        Validate.notNull(userAgent, "User agent must not be null");
        req.header("User-Agent", userAgent);
        return this;
    }

    public Connection timeout(int millis) {
        req.timeout(millis);
        return this;
    }

    public Connection charset(String charset) {
        req.charset(charset);
        return this;
    }

    public Connection maxBodySize(int bytes) {
        req.maxBodySize(bytes);
        return this;
    }

    public Connection followRedirects(boolean followRedirects) {
        req.followRedirects(followRedirects);
        return this;
    }

    public Connection referrer(String referrer) {
        Validate.notNull(referrer, "Referrer must not be null");
        req.header("Referer", referrer);
        return this;
    }

    public Connection method(Method method) {
        req.method(method);
        return this;
    }

    public Connection ignoreHttpErrors(boolean ignoreHttpErrors) {
		req.ignoreHttpErrors(ignoreHttpErrors);
		return this;
	}

    public Connection ignoreContentType(boolean ignoreContentType) {
        req.ignoreContentType(ignoreContentType);
        return this;
    }

    public Connection validateTLSCertificates(boolean value) {
        req.validateTLSCertificates(value);
        return this;
    }

    public Connection data(String key, String value) {
        req.data(KeyVal.create(key, value));
        return this;
    }

    public Connection data(String key, String filename, InputStream inputStream) {
        req.data(KeyVal.create(key, filename, inputStream));
        return this;
    }

    public Connection data(Map<String, String> data) {
        Validate.notNull(data, "Data map must not be null");
        for (Map.Entry<String, String> entry : data.entrySet()) {
            req.data(KeyVal.create(entry.getKey(), entry.getValue()));
        }
        return this;
    }

    public Connection data(String... keyvals) {
        Validate.notNull(keyvals, "Data key value pairs must not be null");
        Validate.isTrue(keyvals.length %2 == 0, "Must supply an even number of key value pairs");
        for (int i = 0; i < keyvals.length; i += 2) {
            String key = keyvals[i];
            String value = keyvals[i+1];
            Validate.notEmpty(key, "Data key must not be empty");
            Validate.notNull(value, "Data value must not be null");
            req.data(KeyVal.create(key, value));
        }
        return this;
    }

    public Connection data(Collection<Connection.KeyVal> data) {
        Validate.notNull(data, "Data collection must not be null");
        for (Connection.KeyVal entry: data) {
            req.data(entry);
        }
        return this;
    }

    public Connection header(String name, String value) {
        req.header(name, value);
        return this;
    }

    public Connection cookie(String name, String value) {
        req.cookie(name, value);
        return this;
    }

    public Connection cookies(Map<String, String> cookies) {
        Validate.notNull(cookies, "Cookie map must not be null");
        for (Map.Entry<String, String> entry : cookies.entrySet()) {
            req.cookie(entry.getKey(), entry.getValue());
        }
        return this;
    }

    public Connection parser(Parser parser) {
        req.parser(parser);
        return this;
    }

    public Document get() throws IOException {
        req.method(Method.GET);
        execute();
        return res.parse();
    }

    public Document post() throws IOException {
        req.method(Method.POST);
        execute();
        return res.parse();
    }

    public Connection.Response execute() throws IOException {
        res = Response.execute(req);
        return res;
    }

    public Connection.Request request() {
        return req;
    }

    public Connection request(Connection.Request request) {
        req = request;
        return this;
    }

    public Connection.Response response() {
        return res;
    }

    public Connection response(Connection.Response response) {
        res = response;
        return this;
    }

    @SuppressWarnings({"unchecked"})
    private static abstract class Base<T extends Connection.Base> implements Connection.Base<T> {
        URL url;
        Method method;
        Map<String, String> headers;
        Map<String, String> cookies;

        private Base() {
            headers = new LinkedHashMap<String, String>();
            cookies = new LinkedHashMap<String, String>();
        }

        public URL url() {
            return url;
        }

        public T url(URL url) {
            Validate.notNull(url, "URL must not be null");
            this.url = url;
            return (T) this;
        }

        public Method method() {
            return method;
        }

        public T method(Method method) {
            Validate.notNull(method, "Method must not be null");
            this.method = method;
            return (T) this;
        }

        public String header(String name) {
            Validate.notNull(name, "Header name must not be null");
            return getHeaderCaseInsensitive(name);
        }

        public T header(String name, String value) {
            Validate.notEmpty(name, "Header name must not be empty");
            Validate.notNull(value, "Header value must not be null");
            removeHeader(name); // ensures we don't get an "accept-encoding" and a "Accept-Encoding"
            headers.put(name, value);
            return (T) this;
        }

        public boolean hasHeader(String name) {
            Validate.notEmpty(name, "Header name must not be empty");
            return getHeaderCaseInsensitive(name) != null;
        }

        /**
         * Test if the request has a header with this value (case insensitive).
         */
        public boolean hasHeaderWithValue(String name, String value) {
            return hasHeader(name) && header(name).equalsIgnoreCase(value);
        }

        public T removeHeader(String name) {
            Validate.notEmpty(name, "Header name must not be empty");
            Map.Entry<String, String> entry = scanHeaders(name); // remove is case insensitive too
            if (entry != null)
                headers.remove(entry.getKey()); // ensures correct case
            return (T) this;
        }

        public Map<String, String> headers() {
            return headers;
        }

        private String getHeaderCaseInsensitive(String name) {
            Validate.notNull(name, "Header name must not be null");
            // quick evals for common case of title case, lower case, then scan for mixed
            String value = headers.get(name);
            if (value == null)
                value = headers.get(name.toLowerCase());
            if (value == null) {
                Map.Entry<String, String> entry = scanHeaders(name);
                if (entry != null)
                    value = entry.getValue();
            }
            return value;
        }

        private Map.Entry<String, String> scanHeaders(String name) {
            String lc = name.toLowerCase();
            for (Map.Entry<String, String> entry : headers.entrySet()) {
                if (entry.getKey().toLowerCase().equals(lc))
                    return entry;
            }
            return null;
        }

        public String cookie(String name) {
            Validate.notEmpty(name, "Cookie name must not be empty");
            return cookies.get(name);
        }

        public T cookie(String name, String value) {
            Validate.notEmpty(name, "Cookie name must not be empty");
            Validate.notNull(value, "Cookie value must not be null");
            cookies.put(name, value);
            return (T) this;
        }

        public boolean hasCookie(String name) {
            Validate.notEmpty(name, "Cookie name must not be empty");
            return cookies.containsKey(name);
        }

        public T removeCookie(String name) {
            Validate.notEmpty(name, "Cookie name must not be empty");
            cookies.remove(name);
            return (T) this;
        }

        public Map<String, String> cookies() {
            return cookies;
        }
    }

    public static class Request extends HttpConnection.Base<Connection.Request> implements Connection.Request {
        private int timeoutMilliseconds;
        private int maxBodySizeBytes;
        private boolean followRedirects;
        private Collection<Connection.KeyVal> data;
        private boolean ignoreHttpErrors = false;
        private boolean ignoreContentType = false;
        private Parser parser;
<<<<<<< HEAD
        private String reqCharset;
=======
        private boolean validateTSLCertificates = true;
>>>>>>> 16e8fc98

        private Request() {
            timeoutMilliseconds = 3000;
            maxBodySizeBytes = 1024 * 1024; // 1MB
            followRedirects = true;
            data = new ArrayList<Connection.KeyVal>();
            method = Method.GET;
            headers.put("Accept-Encoding", "gzip");
            parser = Parser.htmlParser();
            reqCharset = DataUtil.defaultCharset;
        }

        public int timeout() {
            return timeoutMilliseconds;
        }

        public Request timeout(int millis) {
            Validate.isTrue(millis >= 0, "Timeout milliseconds must be 0 (infinite) or greater");
            timeoutMilliseconds = millis;
            return this;
        }

        public String charset() {
            return reqCharset;
        }

        public Connection.Request charset(String charset) {
            this.reqCharset = charset;
            return this;
        }

        public int maxBodySize() {
            return maxBodySizeBytes;
        }

        public Connection.Request maxBodySize(int bytes) {
            Validate.isTrue(bytes >= 0, "maxSize must be 0 (unlimited) or larger");
            maxBodySizeBytes = bytes;
            return this;
        }

        public boolean followRedirects() {
            return followRedirects;
        }

        public Connection.Request followRedirects(boolean followRedirects) {
            this.followRedirects = followRedirects;
            return this;
        }

        public boolean ignoreHttpErrors() {
            return ignoreHttpErrors;
        }

        public boolean validateTLSCertificates() {
            return validateTSLCertificates;
        }

        public void validateTLSCertificates(boolean value) {
            validateTSLCertificates = value;
        }

        public Connection.Request ignoreHttpErrors(boolean ignoreHttpErrors) {
            this.ignoreHttpErrors = ignoreHttpErrors;
            return this;
        }

        public boolean ignoreContentType() {
            return ignoreContentType;
        }

        public Connection.Request ignoreContentType(boolean ignoreContentType) {
            this.ignoreContentType = ignoreContentType;
            return this;
        }

        public Request data(Connection.KeyVal keyval) {
            Validate.notNull(keyval, "Key val must not be null");
            data.add(keyval);
            return this;
        }

        public Collection<Connection.KeyVal> data() {
            return data;
        }

        public Request parser(Parser parser) {
            this.parser = parser;
            return this;
        }

        public Parser parser() {
            return parser;
        }
    }

    public static class Response extends HttpConnection.Base<Connection.Response> implements Connection.Response {
        private static final int MAX_REDIRECTS = 20;
        private static SSLSocketFactory sslSocketFactory;
        private static final String LOCATION = "Location";
        private int statusCode;
        private String statusMessage;
        private ByteBuffer byteData;
        private String charset;
        private String contentType;
        private boolean executed = false;
        private int numRedirects = 0;
        private Connection.Request req;

        /*
         * For example {@code application/atom+xml;charset=utf-8}.
         * Stepping through it: start with {@code "application/"}, follow with word
         * characters up to a {@code "+xml"}, and then maybe more ({@code .*}).
         */
        private static final Pattern xmlContentTypeRxp = Pattern.compile("application/\\w+\\+xml.*");

        Response() {
            super();
        }

        private Response(Response previousResponse) throws IOException {
            super();
            if (previousResponse != null) {
                numRedirects = previousResponse.numRedirects + 1;
                if (numRedirects >= MAX_REDIRECTS)
                    throw new IOException(String.format("Too many redirects occurred trying to load URL %s", previousResponse.url()));
            }
        }

        static Response execute(Connection.Request req) throws IOException {
            return execute(req, null);
        }

        static Response execute(Connection.Request req, Response previousResponse) throws IOException {
            Validate.notNull(req, "Request must not be null");
            String protocol = req.url().getProtocol();
            if (!protocol.equals("http") && !protocol.equals("https"))
                throw new MalformedURLException("Only http & https protocols supported");

            // set up the request for execution
            String mimeBoundary = null;
            if (!req.method().hasBody() && req.data().size() > 0) {
                serialiseRequestUrl(req); // appends query string
            } else if (req.method().hasBody()) {
                mimeBoundary = setOutputContentType(req);
            }
            HttpURLConnection conn = createConnection(req);
            Response res;
            try {
                conn.connect();
                if (conn.getDoOutput())
                    writePost(req, conn.getOutputStream(), mimeBoundary);

                int status = conn.getResponseCode();
                res = new Response(previousResponse);
                res.setupFromConnection(conn, previousResponse);
                res.req = req;

                // redirect if there's a location header (from 3xx, or 201 etc)
                if (res.hasHeader(LOCATION) && req.followRedirects()) {
                    req.method(Method.GET); // always redirect with a get. any data param from original req are dropped.
                    req.data().clear();

                    String location = res.header(LOCATION);
                    if (location != null && location.startsWith("http:/") && location.charAt(6) != '/') // fix broken Location: http:/temp/AAG_New/en/index.php
                        location = location.substring(6);
                    req.url(new URL(req.url(), encodeUrl(location)));

                    for (Map.Entry<String, String> cookie : res.cookies.entrySet()) { // add response cookies to request (for e.g. login posts)
                        req.cookie(cookie.getKey(), cookie.getValue());
                    }
                    return execute(req, res);
                }
                if ((status < 200 || status >= 400) && !req.ignoreHttpErrors())
                        throw new HttpStatusException("HTTP error fetching URL", status, req.url().toString());

                // check that we can handle the returned content type; if not, abort before fetching it
                String contentType = res.contentType();
                if (contentType != null
                        && !req.ignoreContentType()
                        && !contentType.startsWith("text/")
                        && !contentType.startsWith("application/xml")
                        && !xmlContentTypeRxp.matcher(contentType).matches()
                        )
                    throw new UnsupportedMimeTypeException("Unhandled content type. Must be text/*, application/xml, or application/xhtml+xml",
                            contentType, req.url().toString());

                InputStream bodyStream = null;
                InputStream dataStream = null;
                try {
                    dataStream = conn.getErrorStream() != null ? conn.getErrorStream() : conn.getInputStream();
                    bodyStream = res.hasHeaderWithValue(CONTENT_ENCODING, "gzip") ?
                            new BufferedInputStream(new GZIPInputStream(dataStream)) :
                            new BufferedInputStream(dataStream);

                    res.byteData = DataUtil.readToByteBuffer(bodyStream, req.maxBodySize());
                    res.charset = DataUtil.getCharsetFromContentType(res.contentType); // may be null, readInputStream deals with it
                } finally {
                    if (bodyStream != null) bodyStream.close();
                    if (dataStream != null) dataStream.close();
                }
            } finally {
                // per Java's documentation, this is not necessary, and precludes keepalives. However in practise,
                // connection errors will not be released quickly enough and can cause a too many open files error.
                conn.disconnect();
            }

            res.executed = true;
            return res;
        }

        public int statusCode() {
            return statusCode;
        }

        public String statusMessage() {
            return statusMessage;
        }

        public String charset() {
            return charset;
        }

        public String contentType() {
            return contentType;
        }

        public Document parse() throws IOException {
            Validate.isTrue(executed, "Request must be executed (with .execute(), .get(), or .post() before parsing response");
            Document doc = DataUtil.parseByteData(byteData, charset, url.toExternalForm(), req.parser());
            byteData.rewind();
            charset = doc.outputSettings().charset().name(); // update charset from meta-equiv, possibly
            return doc;
        }

        public String body() {
            Validate.isTrue(executed, "Request must be executed (with .execute(), .get(), or .post() before getting response body");
            // charset gets set from header on execute, and from meta-equiv on parse. parse may not have happened yet
            String body;
            if (charset == null)
                body = Charset.forName(DataUtil.defaultCharset).decode(byteData).toString();
            else
                body = Charset.forName(charset).decode(byteData).toString();
            byteData.rewind();
            return body;
        }

        public byte[] bodyAsBytes() {
            Validate.isTrue(executed, "Request must be executed (with .execute(), .get(), or .post() before getting response body");
            return byteData.array();
        }

        // set up connection defaults, and details from request
        private static HttpURLConnection createConnection(Connection.Request req) throws IOException {
            HttpURLConnection conn = (HttpURLConnection) req.url().openConnection();

            conn.setRequestMethod(req.method().name());
            conn.setInstanceFollowRedirects(false); // don't rely on native redirection support
            conn.setConnectTimeout(req.timeout());
            conn.setReadTimeout(req.timeout());

            if (conn instanceof HttpsURLConnection) {
                if (!req.validateTLSCertificates()) {
                    initUnSecureTSL();
                    ((HttpsURLConnection)conn).setSSLSocketFactory(sslSocketFactory);
                    ((HttpsURLConnection)conn).setHostnameVerifier(getInsecureVerifier());
                }
            }

            if (req.method().hasBody())
                conn.setDoOutput(true);
            if (req.cookies().size() > 0)
                conn.addRequestProperty("Cookie", getRequestCookieString(req));
            for (Map.Entry<String, String> header : req.headers().entrySet()) {
                conn.addRequestProperty(header.getKey(), header.getValue());
            }
            return conn;
        }

        /**
         * Instantiate Hostname Verifier that does nothing.
         * This is used for connections with disabled SSL certificates validation.
         *
         *
         * @return Hostname Verifier that does nothing and accepts all hostnames
         */
        private static HostnameVerifier getInsecureVerifier() {
            return new HostnameVerifier() {
                public boolean verify(String urlHostName, SSLSession session) {
                    return true;
                }
            };
        }

        /**
         * Initialise Trust manager that does not validate certificate chains and
         * add it to current SSLContext.
         * <p/>
         * please not that this method will only perform action if sslSocketFactory is not yet
         * instantiated.
         *
         * @throws IOException
         */
        private static synchronized void initUnSecureTSL() throws IOException {
            if (sslSocketFactory == null) {
                // Create a trust manager that does not validate certificate chains
                final TrustManager[] trustAllCerts = new TrustManager[]{new X509TrustManager() {

                    public void checkClientTrusted(final X509Certificate[] chain, final String authType) {
                    }

                    public void checkServerTrusted(final X509Certificate[] chain, final String authType) {
                    }

                    public X509Certificate[] getAcceptedIssuers() {
                        return null;
                    }
                }};

                // Install the all-trusting trust manager
                final SSLContext sslContext;
                try {
                    sslContext = SSLContext.getInstance("SSL");
                    sslContext.init(null, trustAllCerts, new java.security.SecureRandom());
                    // Create an ssl socket factory with our all-trusting manager
                    sslSocketFactory = sslContext.getSocketFactory();
                } catch (NoSuchAlgorithmException e) {
                    throw new IOException("Can't create unsecure trust manager");
                } catch (KeyManagementException e) {
                    throw new IOException("Can't create unsecure trust manager");
                }
            }

        }

        // set up url, method, header, cookies
        private void setupFromConnection(HttpURLConnection conn, Connection.Response previousResponse) throws IOException {
            method = Method.valueOf(conn.getRequestMethod());
            url = conn.getURL();
            statusCode = conn.getResponseCode();
            statusMessage = conn.getResponseMessage();
            contentType = conn.getContentType();

            Map<String, List<String>> resHeaders = conn.getHeaderFields();
            processResponseHeaders(resHeaders);

            // if from a redirect, map previous response cookies into this response
            if (previousResponse != null) {
                for (Map.Entry<String, String> prevCookie : previousResponse.cookies().entrySet()) {
                    if (!hasCookie(prevCookie.getKey()))
                        cookie(prevCookie.getKey(), prevCookie.getValue());
                }
            }
        }

        void processResponseHeaders(Map<String, List<String>> resHeaders) {
            for (Map.Entry<String, List<String>> entry : resHeaders.entrySet()) {
                String name = entry.getKey();
                if (name == null)
                    continue; // http/1.1 line

                List<String> values = entry.getValue();
                if (name.equalsIgnoreCase("Set-Cookie")) {
                    for (String value : values) {
                        if (value == null)
                            continue;
                        TokenQueue cd = new TokenQueue(value);
                        String cookieName = cd.chompTo("=").trim();
                        String cookieVal = cd.consumeTo(";").trim();
                        if (cookieVal == null)
                            cookieVal = "";
                        // ignores path, date, domain, validateTLSCertificates et al. req'd?
                        // name not blank, value not null
                        if (cookieName != null && cookieName.length() > 0)
                            cookie(cookieName, cookieVal);
                    }
                } else { // only take the first instance of each header
                    if (!values.isEmpty())
                        header(name, values.get(0));
                }
            }
        }

<<<<<<< HEAD
        private static void writePost(Collection<Connection.KeyVal> data, OutputStream outputStream) throws IOException {
            writePost( data, outputStream, DataUtil.defaultCharset );
        }

        private static void writePost(Collection<Connection.KeyVal> data, OutputStream outputStream, String charset ) throws IOException {
            OutputStreamWriter w = new OutputStreamWriter(outputStream, charset);
            boolean first = true;
            for (Connection.KeyVal keyVal : data) {
                if (!first) 
                    w.append('&');
                else
                    first = false;
                
                w.write(URLEncoder.encode(keyVal.key(), charset));
                w.write('=');
                w.write(URLEncoder.encode(keyVal.value(), charset));
=======
        private static String setOutputContentType(final Connection.Request req) {
            // multipart mode, for files. add the header if we see something with an inputstream, and return a non-null boundary
            boolean needsMulti = false;
            for (Connection.KeyVal keyVal : req.data()) {
                if (keyVal.hasInputStream()) {
                    needsMulti = true;
                    break;
                }
            }
            String bound = null;
            if (needsMulti) {
                bound = DataUtil.mimeBoundary();
                req.header(CONTENT_TYPE, MULTIPART_FORM_DATA + "; boundary=" + bound);
            } else {
                req.header(CONTENT_TYPE, FORM_URL_ENCODED);
            }
            return bound;
        }

        private static void writePost(final Connection.Request req, final OutputStream outputStream, final String bound) throws IOException {
            final Collection<Connection.KeyVal> data = req.data();
            final BufferedWriter w = new BufferedWriter(new OutputStreamWriter(outputStream, DataUtil.defaultCharset));

            if (bound != null) {
                // boundary will be set if we're in multipart mode
                for (Connection.KeyVal keyVal : data) {
                    w.write("--");
                    w.write(bound);
                    w.write("\r\n");
                    w.write("Content-Disposition: form-data; name=\"");
                    w.write(encodeMimeName(keyVal.key())); // encodes " to %22
                    w.write("\"");
                    if (keyVal.hasInputStream()) {
                        w.write("; filename=\"");
                        w.write(encodeMimeName(keyVal.value()));
                        w.write("\"\r\nContent-Type: application/octet-stream\r\n\r\n");
                        w.flush(); // flush
                        DataUtil.crossStreams(keyVal.inputStream(), outputStream);
                        outputStream.flush();
                    } else {
                        w.write("\r\n\r\n");
                        w.write(keyVal.value());
                    }
                    w.write("\r\n");
                }
                w.write("--");
                w.write(bound);
                w.write("--");
            } else {
                // regular form data (application/x-www-form-urlencoded)
                boolean first = true;
                for (Connection.KeyVal keyVal : data) {
                    if (!first)
                        w.append('&');
                    else
                        first = false;

                    w.write(URLEncoder.encode(keyVal.key(), DataUtil.defaultCharset));
                    w.write('=');
                    w.write(URLEncoder.encode(keyVal.value(), DataUtil.defaultCharset));
                }
>>>>>>> 16e8fc98
            }
            w.close();
        }

        private static String getRequestCookieString(Connection.Request req) {
            StringBuilder sb = new StringBuilder();
            boolean first = true;
            for (Map.Entry<String, String> cookie : req.cookies().entrySet()) {
                if (!first)
                    sb.append("; ");
                else
                    first = false;
                sb.append(cookie.getKey()).append('=').append(cookie.getValue());
                // todo: spec says only ascii, no escaping / encoding defined. validate on set? or escape somehow here?
            }
            return sb.toString();
        }

        // for get url reqs, serialise the data map into the url
        private static void serialiseRequestUrl(Connection.Request req) throws IOException {
            URL in = req.url();
            StringBuilder url = new StringBuilder();
            boolean first = true;
            // reconstitute the query, ready for appends
            url
                .append(in.getProtocol())
                .append("://")
                .append(in.getAuthority()) // includes host, port
                .append(in.getPath())
                .append("?");
            if (in.getQuery() != null) {
                url.append(in.getQuery());
                first = false;
            }
            for (Connection.KeyVal keyVal : req.data()) {
                if (!first)
                    url.append('&');
                else
                    first = false;
                url
                    .append(URLEncoder.encode(keyVal.key(), req.charset()))
                    .append('=')
                    .append(URLEncoder.encode(keyVal.value(), req.charset()));
            }
            req.url(new URL(url.toString()));
            req.data().clear(); // moved into url as get params
        }
    }

    public static class KeyVal implements Connection.KeyVal {
        private String key;
        private String value;
        private InputStream stream;

        public static KeyVal create(String key, String value) {
            return new KeyVal().key(key).value(value);
        }

        public static KeyVal create(String key, String filename, InputStream stream) {
            return new KeyVal().key(key).value(filename).inputStream(stream);
        }

        private KeyVal() {}

        public KeyVal key(String key) {
            Validate.notEmpty(key, "Data key must not be empty");
            this.key = key;
            return this;
        }

        public String key() {
            return key;
        }

        public KeyVal value(String value) {
            Validate.notNull(value, "Data value must not be null");
            this.value = value;
            return this;
        }

        public String value() {
            return value;
        }

        public KeyVal inputStream(InputStream inputStream) {
            Validate.notNull(value, "Data input stream must not be null");
            this.stream = inputStream;
            return this;
        }

        public InputStream inputStream() {
            return stream;
        }

        public boolean hasInputStream() {
            return stream != null;
        }

        @Override
        public String toString() {
            return key + "=" + value;
        }
    }
}<|MERGE_RESOLUTION|>--- conflicted
+++ resolved
@@ -356,11 +356,8 @@
         private boolean ignoreHttpErrors = false;
         private boolean ignoreContentType = false;
         private Parser parser;
-<<<<<<< HEAD
+        private boolean validateTSLCertificates = true;
         private String reqCharset;
-=======
-        private boolean validateTSLCertificates = true;
->>>>>>> 16e8fc98
 
         private Request() {
             timeoutMilliseconds = 3000;
@@ -744,24 +741,6 @@
             }
         }
 
-<<<<<<< HEAD
-        private static void writePost(Collection<Connection.KeyVal> data, OutputStream outputStream) throws IOException {
-            writePost( data, outputStream, DataUtil.defaultCharset );
-        }
-
-        private static void writePost(Collection<Connection.KeyVal> data, OutputStream outputStream, String charset ) throws IOException {
-            OutputStreamWriter w = new OutputStreamWriter(outputStream, charset);
-            boolean first = true;
-            for (Connection.KeyVal keyVal : data) {
-                if (!first) 
-                    w.append('&');
-                else
-                    first = false;
-                
-                w.write(URLEncoder.encode(keyVal.key(), charset));
-                w.write('=');
-                w.write(URLEncoder.encode(keyVal.value(), charset));
-=======
         private static String setOutputContentType(final Connection.Request req) {
             // multipart mode, for files. add the header if we see something with an inputstream, and return a non-null boundary
             boolean needsMulti = false;
@@ -823,7 +802,6 @@
                     w.write('=');
                     w.write(URLEncoder.encode(keyVal.value(), DataUtil.defaultCharset));
                 }
->>>>>>> 16e8fc98
             }
             w.close();
         }
