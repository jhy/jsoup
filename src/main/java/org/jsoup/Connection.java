package org.jsoup;

import org.jsoup.nodes.Document;
import org.jsoup.parser.Parser;

import java.io.IOException;
import java.io.InputStream;
import java.net.URL;
import java.util.Collection;
import java.util.Map;

/**
 * A Connection provides a convenient interface to fetch content from the web, and parse them into Documents.
 * <p/>
 * To get a new Connection, use {@link org.jsoup.Jsoup#connect(String)}. Connections contain {@link Connection.Request}
 * and {@link Connection.Response} objects. The request objects are reusable as prototype requests.
 * <p/>
 * Request configuration can be made using either the shortcut methods in Connection (e.g. {@link #userAgent(String)}),
 * or by methods in the Connection.Request object directly. All request configuration must be made before the request is
 * executed.
 */
public interface Connection {

    /**
     * GET and POST http methods.
     */
    public enum Method {
        GET(false), POST(true), PUT(true), DELETE(false), PATCH(true);

        private final boolean hasBody;

        private Method(boolean hasBody) {
            this.hasBody = hasBody;
        }

        /**
         * Check if this HTTP method has/needs a request body
         * @return if body needed
         */
        public final boolean hasBody() {
            return hasBody;
        }
    }

    /**
     * Set the request URL to fetch. The protocol must be HTTP or HTTPS.
     * @param url URL to connect to
     * @return this Connection, for chaining
     */
    public Connection url(URL url);

    /**
     * Set the request URL to fetch. The protocol must be HTTP or HTTPS.
     * @param url URL to connect to
     * @return this Connection, for chaining
     */
    public Connection url(String url);

    /**
     * Set the request user-agent header.
     * @param userAgent user-agent to use
     * @return this Connection, for chaining
     */
    public Connection userAgent(String userAgent);

    /**
     * Set the request timeouts (connect and read). If a timeout occurs, an IOException will be thrown. The default
     * timeout is 3 seconds (3000 millis). A timeout of zero is treated as an infinite timeout.
     * @param millis number of milliseconds (thousandths of a second) before timing out connects or reads.
     * @return this Connection, for chaining
     */
    public Connection timeout(int millis);

    /**
     * Add a request charset. By default it is set to UTF-8
     * @param charset charset
     * @return this Connection, for chaining
     */
    public Connection charset(String charset);

    /**
     * Set the maximum bytes to read from the (uncompressed) connection into the body, before the connection is closed,
     * and the input truncated. The default maximum is 1MB. A max size of zero is treated as an infinite amount (bounded
     * only by your patience and the memory available on your machine).
     * @param bytes number of bytes to read from the input before truncating
     * @return this Connection, for chaining
     */
    public Connection maxBodySize(int bytes);

    /**
     * Set the request referrer (aka "referer") header.
     * @param referrer referrer to use
     * @return this Connection, for chaining
     */
    public Connection referrer(String referrer);

    /**
     * Configures the connection to (not) follow server redirects. By default this is <b>true</b>.
     * @param followRedirects true if server redirects should be followed.
     * @return this Connection, for chaining
     */
    public Connection followRedirects(boolean followRedirects);

    /**
     * Set the request method to use, GET or POST. Default is GET.
     * @param method HTTP request method
     * @return this Connection, for chaining
     */
    public Connection method(Method method);

    /**
     * Configures the connection to not throw exceptions when a HTTP error occurs. (4xx - 5xx, e.g. 404 or 500). By
     * default this is <b>false</b>; an IOException is thrown if an error is encountered. If set to <b>true</b>, the
     * response is populated with the error body, and the status message will reflect the error.
     * @param ignoreHttpErrors - false (default) if HTTP errors should be ignored.
     * @return this Connection, for chaining
     */
    public Connection ignoreHttpErrors(boolean ignoreHttpErrors);

    /**
     * Ignore the document's Content-Type when parsing the response. By default this is <b>false</b>, an unrecognised
     * content-type will cause an IOException to be thrown. (This is to prevent producing garbage by attempting to parse
     * a JPEG binary image, for example.) Set to true to force a parse attempt regardless of content type.
     * @param ignoreContentType set to true if you would like the content type ignored on parsing the response into a
     * Document.
     * @return this Connection, for chaining
     */
    public Connection ignoreContentType(boolean ignoreContentType);

    /**
     * Disable/enable TSL certificates validation for HTTPS requests.
     * <p/>
     * By default this is <b>true</b>; all
     * connections over HTTPS perform normal validation of certificates, and will abort requests if the provided
     * certificate does not validate.
     * <p/>
     * Some servers use expired, self-generated certificates; or your JDK may not
     * support SNI hosts. In which case, you may want to enable this setting.
     * <p/> <b>Be careful</b> and understand why you need to disable these validations.
     * @param value if should validate TSL (SSL) certificates. <b>true</b> by default.
     * @return this Connection, for chaining
     */
    Connection validateTLSCertificates(boolean value);

    /**
     * Add a request data parameter. Request parameters are sent in the request query string for GETs, and in the
     * request body for POSTs. A request may have multiple values of the same name.
     * @param key data key
     * @param value data value
     * @return this Connection, for chaining
     */
    public Connection data(String key, String value);

    /**
     * Add an input stream as a request data paramater. For GETs, has no effect, but for POSTS this will upload the
     * input stream.
     * @param key data key (form item name)
     * @param filename the name of the file to present to the remove server. Typically just the name, not path,
     * component.
     * @param inputStream the input stream to upload, that you probably obtained from a {@link java.io.FileInputStream}.
     * You must close the InputStream in a {@code finally} block.
     * @return this Connections, for chaining
     */
    public Connection data(String key, String filename, InputStream inputStream);

    /**
     * Adds all of the supplied data to the request data parameters
     * @param data collection of data parameters
     * @return this Connection, for chaining
     */
    public Connection data(Collection<KeyVal> data);

    /**
     * Adds all of the supplied data to the request data parameters
     * @param data map of data parameters
     * @return this Connection, for chaining
     */
    public Connection data(Map<String, String> data);

    /**
     * Add a number of request data parameters. Multiple parameters may be set at once, e.g.: <code>.data("name",
     * "jsoup", "language", "Java", "language", "English");</code> creates a query string like:
     * <code>?name=jsoup&language=Java&language=English</code>
     * @param keyvals a set of key value pairs.
     * @return this Connection, for chaining
     */
    public Connection data(String... keyvals);

    /**
     * Set a request header.
     * @param name header name
     * @param value header value
     * @return this Connection, for chaining
     * @see org.jsoup.Connection.Request#headers()
     */
    public Connection header(String name, String value);

    /**
     * Set a cookie to be sent in the request.
     * @param name name of cookie
     * @param value value of cookie
     * @return this Connection, for chaining
     */
    public Connection cookie(String name, String value);

    /**
     * Adds each of the supplied cookies to the request.
     * @param cookies map of cookie name -> value pairs
     * @return this Connection, for chaining
     */
    public Connection cookies(Map<String, String> cookies);

    /**
     * Provide an alternate parser to use when parsing the response to a Document.
     * @param parser alternate parser
     * @return this Connection, for chaining
     */
    public Connection parser(Parser parser);

    /**
     * Execute the request as a GET, and parse the result.
     * @return parsed Document
     * @throws java.net.MalformedURLException if the request URL is not a HTTP or HTTPS URL, or is otherwise malformed
     * @throws HttpStatusException if the response is not OK and HTTP response errors are not ignored
     * @throws UnsupportedMimeTypeException if the response mime type is not supported and those errors are not ignored
     * @throws java.net.SocketTimeoutException if the connection times out
     * @throws IOException on error
     */
    public Document get() throws IOException;

    /**
     * Execute the request as a POST, and parse the result.
     * @return parsed Document
     * @throws java.net.MalformedURLException if the request URL is not a HTTP or HTTPS URL, or is otherwise malformed
     * @throws HttpStatusException if the response is not OK and HTTP response errors are not ignored
     * @throws UnsupportedMimeTypeException if the response mime type is not supported and those errors are not ignored
     * @throws java.net.SocketTimeoutException if the connection times out
     * @throws IOException on error
     */
    public Document post() throws IOException;

    /**
     * Execute the request.
     * @return a response object
     * @throws java.net.MalformedURLException if the request URL is not a HTTP or HTTPS URL, or is otherwise malformed
     * @throws HttpStatusException if the response is not OK and HTTP response errors are not ignored
     * @throws UnsupportedMimeTypeException if the response mime type is not supported and those errors are not ignored
     * @throws java.net.SocketTimeoutException if the connection times out
     * @throws IOException on error
     */
    public Response execute() throws IOException;

    /**
     * Get the request object associated with this connection
     * @return request
     */
    public Request request();

    /**
     * Set the connection's request
     * @param request new request object
     * @return this Connection, for chaining
     */
    public Connection request(Request request);

    /**
     * Get the response, once the request has been executed
     * @return response
     */
    public Response response();

    /**
     * Set the connection's response
     * @param response new response
     * @return this Connection, for chaining
     */
    public Connection response(Response response);

    /**
     * Common methods for Requests and Responses
     * @param <T> Type of Base, either Request or Response
     */
    interface Base<T extends Base> {

        /**
         * Get the URL
         * @return URL
         */
        public URL url();

        /**
         * Set the URL
         * @param url new URL
         * @return this, for chaining
         */
        public T url(URL url);

        /**
         * Get the request method
         * @return method
         */
        public Method method();

        /**
         * Set the request method
         * @param method new method
         * @return this, for chaining
         */
        public T method(Method method);

        /**
         * Get the value of a header. This is a simplified header model, where a header may only have one value.
         * <p/>
         * Header names are case insensitive.
         * @param name name of header (case insensitive)
         * @return value of header, or null if not set.
         * @see #hasHeader(String)
         * @see #cookie(String)
         */
        public String header(String name);

        /**
         * Set a header. This method will overwrite any existing header with the same case insensitive name.
         * @param name Name of header
         * @param value Value of header
         * @return this, for chaining
         */
        public T header(String name, String value);

        /**
         * Check if a header is present
         * @param name name of header (case insensitive)
         * @return if the header is present in this request/response
         */
        public boolean hasHeader(String name);

        /**
         * Check if a header is present, with the given value
         * @param name header name (case insensitive)
         * @param value value (case insensitive)
         * @return if the header and value pair are set in this req/res
         */
        public boolean hasHeaderWithValue(String name, String value);

        /**
         * Remove a header by name
         * @param name name of header to remove (case insensitive)
         * @return this, for chaining
         */
        public T removeHeader(String name);

        /**
         * Retrieve all of the request/response headers as a map
         * @return headers
         */
        public Map<String, String> headers();

        /**
         * Get a cookie value by name from this request/response.
         * <p/>
         * Response objects have a simplified cookie model. Each cookie set in the response is added to the response
         * object's cookie key=value map. The cookie's path, domain, and expiry date are ignored.
         * @param name name of cookie to retrieve.
         * @return value of cookie, or null if not set
         */
        public String cookie(String name);

        /**
         * Set a cookie in this request/response.
         * @param name name of cookie
         * @param value value of cookie
         * @return this, for chaining
         */
        public T cookie(String name, String value);

        /**
         * Check if a cookie is present
         * @param name name of cookie
         * @return if the cookie is present in this request/response
         */
        public boolean hasCookie(String name);

        /**
         * Remove a cookie by name
         * @param name name of cookie to remove
         * @return this, for chaining
         */
        public T removeCookie(String name);

        /**
         * Retrieve all of the request/response cookies as a map
         * @return cookies
         */
        public Map<String, String> cookies();
    }

    /**
     * Represents a HTTP request.
     */
    public interface Request extends Base<Request> {


        /**
         * Get the request timeout, in milliseconds.
         * @return the timeout in milliseconds.
         */
        public int timeout();

        /**
         * Update the request timeout.
         * @param millis timeout, in milliseconds
         * @return this Request, for chaining
         */
        public Request timeout(int millis);

        /**
<<<<<<< HEAD
         * Get the request charset
         * @return the charset (UTF-8 by default)
         */
        public String charset();

        /**
         * Update the charset
         * @param charset Charset
         * @return this Request, for chaining
         */
        public Request charset(String charset);

        /**
         * Get the maximum body size, in milliseconds.
         * @return the maximum body size, in milliseconds.
=======
         * Get the maximum body size, in bytes.
         * @return the maximum body size, in bytes.
>>>>>>> 16e8fc98
         */
        public int maxBodySize();

        /**
         * Update the maximum body size, in bytes.
         * @param bytes maximum body size, in bytes.
         * @return this Request, for chaining
         */
        public Request maxBodySize(int bytes);

        /**
         * Get the current followRedirects configuration.
         * @return true if followRedirects is enabled.
         */
        public boolean followRedirects();

        /**
         * Configures the request to (not) follow server redirects. By default this is <b>true</b>.
         * @param followRedirects true if server redirects should be followed.
         * @return this Request, for chaining
         */
        public Request followRedirects(boolean followRedirects);

        /**
         * Get the current ignoreHttpErrors configuration.
         * @return true if errors will be ignored; false (default) if HTTP errors will cause an IOException to be
         * thrown.
         */
        public boolean ignoreHttpErrors();

        /**
         * Configures the request to ignore HTTP errors in the response.
         * @param ignoreHttpErrors set to true to ignore HTTP errors.
         * @return this Request, for chaining
         */
        public Request ignoreHttpErrors(boolean ignoreHttpErrors);

        /**
         * Get the current ignoreContentType configuration.
         * @return true if invalid content-types will be ignored; false (default) if they will cause an IOException to
         * be thrown.
         */
        public boolean ignoreContentType();

        /**
         * Configures the request to ignore the Content-Type of the response.
         * @param ignoreContentType set to true to ignore the content type.
         * @return this Request, for chaining
         */
        public Request ignoreContentType(boolean ignoreContentType);

        /**
         * Get the current state of TLS (SSL) certificate validation.
         * @return true if TLS cert validation enabled
         */
        boolean validateTLSCertificates();

        /**
         * Set TLS certificate validation.
         * @param value set false to ignore TLS (SSL) certificates
         */
        void validateTLSCertificates(boolean value);

        /**
         * Add a data parameter to the request
         * @param keyval data to add.
         * @return this Request, for chaining
         */
        public Request data(KeyVal keyval);

        /**
         * Get all of the request's data parameters
         * @return collection of keyvals
         */
        public Collection<KeyVal> data();

        /**
         * Specify the parser to use when parsing the document.
         * @param parser parser to use.
         * @return this Request, for chaining
         */
        public Request parser(Parser parser);

        /**
         * Get the current parser to use when parsing the document.
         * @return current Parser
         */
        public Parser parser();
    }

    /**
     * Represents a HTTP response.
     */
    public interface Response extends Base<Response> {

        /**
         * Get the status code of the response.
         * @return status code
         */
        public int statusCode();

        /**
         * Get the status message of the response.
         * @return status message
         */
        public String statusMessage();

        /**
         * Get the character set name of the response.
         * @return character set name
         */
        public String charset();

        /**
         * Get the response content type (e.g. "text/html");
         * @return the response content type
         */
        public String contentType();

        /**
         * Parse the body of the response as a Document.
         * @return a parsed Document
         * @throws IOException on error
         */
        public Document parse() throws IOException;

        /**
         * Get the body of the response as a plain string.
         * @return body
         */
        public String body();

        /**
         * Get the body of the response as an array of bytes.
         * @return body bytes
         */
        public byte[] bodyAsBytes();
    }

    /**
     * A Key Value tuple.
     */
    public interface KeyVal {

        /**
         * Update the key of a keyval
         * @param key new key
         * @return this KeyVal, for chaining
         */
        public KeyVal key(String key);

        /**
         * Get the key of a keyval
         * @return the key
         */
        public String key();

        /**
         * Update the value of a keyval
         * @param value the new value
         * @return this KeyVal, for chaining
         */
        public KeyVal value(String value);

        /**
         * Get the value of a keyval
         * @return the value
         */
        public String value();

        /**
         * Add or update an input stream to this keyVal
         * @param inputStream new input stream
         * @return this KeyVal, for chaining
         */
        public KeyVal inputStream(InputStream inputStream);

        /**
         * Get the input stream associated with this keyval, if any
         * @return input stream if set, or null
         */
        public InputStream inputStream();

        /**
         * Does this keyval have an input stream?
         * @return true if this keyval does indeed have an input stream
         */
        public boolean hasInputStream();
    }
}<|MERGE_RESOLUTION|>--- conflicted
+++ resolved
@@ -414,7 +414,6 @@
         public Request timeout(int millis);
 
         /**
-<<<<<<< HEAD
          * Get the request charset
          * @return the charset (UTF-8 by default)
          */
@@ -428,12 +427,8 @@
         public Request charset(String charset);
 
         /**
-         * Get the maximum body size, in milliseconds.
-         * @return the maximum body size, in milliseconds.
-=======
          * Get the maximum body size, in bytes.
          * @return the maximum body size, in bytes.
->>>>>>> 16e8fc98
          */
         public int maxBodySize();
 
