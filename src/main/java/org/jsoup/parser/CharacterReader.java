package org.jsoup.parser;

import org.jsoup.UncheckedIOException;
import org.jsoup.helper.Validate;

import java.io.IOException;
import java.io.Reader;
import java.io.StringReader;
import java.util.Arrays;
import java.util.Locale;

/**
 CharacterReader consumes tokens off a string. Used internally by jsoup. API subject to changes.
 */
public final class CharacterReader {
    static final char EOF = (char) -1;
    private static final int maxStringCacheLen = 12;
    static final int maxBufferLen = 1024 * 32; // visible for testing
<<<<<<< HEAD
    static final int readAheadLimit = (int) (maxBufferLen * 0.75); // visible for testing
=======
    private static final int readAheadLimit = (int) (maxBufferLen * 0.75);
    private static final int minReadAheadLen = 1024; // the minimum mark length supported. No HTML entities can be larger than this.
>>>>>>> 9fdda993

    private final char[] charBuf;
    private final Reader reader;
    private int bufLength;
    private int bufSplitPoint;
    private int bufPos;
    private int readerPos;
    private int bufMark = -1;
    private final String[] stringCache = new String[512]; // holds reused strings in this doc, to lessen garbage

    public CharacterReader(Reader input, int sz) {
        Validate.notNull(input);
        Validate.isTrue(input.markSupported());
        reader = input;
        charBuf = new char[sz > maxBufferLen ? maxBufferLen : sz];
        bufferUp();

        if (isBinary()) {
            throw new UncheckedIOException("Input is binary and unsupported");
        }
    }

    public CharacterReader(Reader input) {
        this(input, maxBufferLen);
    }

    public CharacterReader(String input) {
        this(new StringReader(input), input.length());
    }

    private boolean readFully; // if the underlying stream has been completely read, no value in further buffering
    private void bufferUp() {
        if (readFully)
            return;

        final int pos = bufPos;
        if (pos < bufSplitPoint)
            return;

        try {
            final long skipped = reader.skip(pos);
            reader.mark(maxBufferLen);
            int read = 0;
            while (read <= minReadAheadLen) {
                int thisRead = reader.read(charBuf, read, charBuf.length - read);
                if (thisRead == -1)
                    readFully = true;
                if (thisRead <= 0)
                    break;
                read += thisRead;
            }
            reader.reset();
            if (read > 0) {
                Validate.isTrue(skipped == pos); // Previously asserted that there is room in buf to skip, so this will be a WTF
                bufLength = read;
                readerPos += pos;
                bufPos = 0;
                bufMark = -1;
                bufSplitPoint = bufLength > readAheadLimit ? readAheadLimit : bufLength;
            }
        } catch (IOException e) {
            throw new UncheckedIOException(e);
        }
    }

    /**
     * Gets the current cursor position in the content.
     * @return current position
     */
    public int pos() {
        return readerPos + bufPos;
    }

    /**
     * Tests if all the content has been read.
     * @return true if nothing left to read.
     */
    public boolean isEmpty() {
        bufferUp();
        return bufPos >= bufLength;
    }

    private boolean isEmptyNoBufferUp() {
        return bufPos >= bufLength;
    }

    /**
     * Get the char at the current position.
     * @return char
     */
    public char current() {
        bufferUp();
        return isEmptyNoBufferUp() ? EOF : charBuf[bufPos];
    }

    char consume() {
        bufferUp();
        char val = isEmptyNoBufferUp() ? EOF : charBuf[bufPos];
        bufPos++;
        return val;
    }

    void unconsume() {
        if (bufPos < 1)
            throw new UncheckedIOException(new IOException("No buffer left to unconsume"));

        bufPos--;
    }

    /**
     * Moves the current position by one.
     */
    public void advance() {
        bufPos++;
    }

    void mark() {
        // make sure there is enough look ahead capacity
        if (bufLength - bufPos < minReadAheadLen)
            bufSplitPoint = 0;

        bufferUp();
        bufMark = bufPos;
    }

    void unmark() {
        bufMark = -1;
    }

    void rewindToMark() {
        if (bufMark == -1)
            throw new UncheckedIOException(new IOException("Mark invalid"));

        bufPos = bufMark;
        unmark();
    }

    /**
     * Returns the number of characters between the current position and the next instance of the input char
     * @param c scan target
     * @return offset between current position and next instance of target. -1 if not found.
     */
    int nextIndexOf(char c) {
        // doesn't handle scanning for surrogates
        bufferUp();
        for (int i = bufPos; i < bufLength; i++) {
            if (c == charBuf[i])
                return i - bufPos;
        }
        return -1;
    }

    /**
     * Returns the number of characters between the current position and the next instance of the input sequence
     *
     * @param seq scan target
     * @return offset between current position and next instance of target. -1 if not found.
     */
    int nextIndexOf(CharSequence seq) {
        bufferUp();
        // doesn't handle scanning for surrogates
        char startChar = seq.charAt(0);
        for (int offset = bufPos; offset < bufLength; offset++) {
            // scan to first instance of startchar:
            if (startChar != charBuf[offset])
                while(++offset < bufLength && startChar != charBuf[offset]) { /* empty */ }
            int i = offset + 1;
            int last = i + seq.length()-1;
            if (offset < bufLength && last <= bufLength) {
                for (int j = 1; i < last && seq.charAt(j) == charBuf[i]; i++, j++) { /* empty */ }
                if (i == last) // found full sequence
                    return offset - bufPos;
            }
        }
        return -1;
    }

    /**
     * Reads characters up to the specific char.
     * @param c the delimiter
     * @return the chars read
     */
    public String consumeTo(char c) {
        int offset = nextIndexOf(c);
        if (offset != -1) {
            String consumed = cacheString(charBuf, stringCache, bufPos, offset);
            bufPos += offset;
            return consumed;
        } else {
            return consumeToEnd();
        }
    }

    String consumeTo(String seq) {
        int offset = nextIndexOf(seq);
        if (offset != -1) {
            String consumed = cacheString(charBuf, stringCache, bufPos, offset);
            bufPos += offset;
            return consumed;
        } else {
            return consumeToEnd();
        }
    }

    /**
     * Read characters until the first of any delimiters is found.
     * @param chars delimiters to scan for
     * @return characters read up to the matched delimiter.
     */
    public String consumeToAny(final char... chars) {
        bufferUp();
        int pos = bufPos;
        final int start = pos;
        final int remaining = bufLength;
        final char[] val = charBuf;
        final int charLen = chars.length;
        int i;

        OUTER: while (pos < remaining) {
            for (i = 0; i < charLen; i++) {
                if (val[pos] == chars[i])
                    break OUTER;
            }
            pos++;
        }

        bufPos = pos;
        return pos > start ? cacheString(charBuf, stringCache, start, pos -start) : "";
    }

    String consumeToAnySorted(final char... chars) {
        bufferUp();
        int pos = bufPos;
        final int start = pos;
        final int remaining = bufLength;
        final char[] val = charBuf;

        while (pos < remaining) {
            if (Arrays.binarySearch(chars, val[pos]) >= 0)
                break;
            pos++;
        }
        bufPos = pos;
        return bufPos > start ? cacheString(charBuf, stringCache, start, pos -start) : "";
    }

    String consumeData() {
        // &, <, null
        //bufferUp(); // no need to bufferUp, just called consume()
        int pos = bufPos;
        final int start = pos;
        final int remaining = bufLength;
        final char[] val = charBuf;

        OUTER: while (pos < remaining) {
            switch (val[pos]) {
                case '&':
                case '<':
                case TokeniserState.nullChar:
                    break OUTER;
                default:
                    pos++;
            }
        }
        bufPos = pos;
        return pos > start ? cacheString(charBuf, stringCache, start, pos -start) : "";
    }

    String consumeTagName() {
        // '\t', '\n', '\r', '\f', ' ', '/', '>', nullChar
        // NOTE: out of spec, added '<' to fix common author bugs
        bufferUp();
        int pos = bufPos;
        final int start = pos;
        final int remaining = bufLength;
        final char[] val = charBuf;

        OUTER: while (pos < remaining) {
            switch (val[pos]) {
                case '\t':
                case '\n':
                case '\r':
                case '\f':
                case ' ':
                case '/':
                case '>':
                case '<':
                case TokeniserState.nullChar:
                    break OUTER;
            }
            pos++;
        }

        bufPos = pos;
        return pos > start ? cacheString(charBuf, stringCache, start, pos -start) : "";
    }

    String consumeToEnd() {
        bufferUp();
        String data = cacheString(charBuf, stringCache, bufPos, bufLength - bufPos);
        bufPos = bufLength;
        return data;
    }

    String consumeLetterSequence() {
        bufferUp();
        int start = bufPos;
        while (bufPos < bufLength) {
            char c = charBuf[bufPos];
            if ((c >= 'A' && c <= 'Z') || (c >= 'a' && c <= 'z') || Character.isLetter(c))
                bufPos++;
            else
                break;
        }

        return cacheString(charBuf, stringCache, start, bufPos - start);
    }

    String consumeLetterThenDigitSequence() {
        bufferUp();
        int start = bufPos;
        while (bufPos < bufLength) {
            char c = charBuf[bufPos];
            if ((c >= 'A' && c <= 'Z') || (c >= 'a' && c <= 'z') || Character.isLetter(c))
                bufPos++;
            else
                break;
        }
        while (!isEmptyNoBufferUp()) {
            char c = charBuf[bufPos];
            if (c >= '0' && c <= '9')
                bufPos++;
            else
                break;
        }

        return cacheString(charBuf, stringCache, start, bufPos - start);
    }

    String consumeHexSequence() {
        bufferUp();
        int start = bufPos;
        while (bufPos < bufLength) {
            char c = charBuf[bufPos];
            if ((c >= '0' && c <= '9') || (c >= 'A' && c <= 'F') || (c >= 'a' && c <= 'f'))
                bufPos++;
            else
                break;
        }
        return cacheString(charBuf, stringCache, start, bufPos - start);
    }

    String consumeDigitSequence() {
        bufferUp();
        int start = bufPos;
        while (bufPos < bufLength) {
            char c = charBuf[bufPos];
            if (c >= '0' && c <= '9')
                bufPos++;
            else
                break;
        }
        return cacheString(charBuf, stringCache, start, bufPos - start);
    }

    boolean matches(char c) {
        return !isEmpty() && charBuf[bufPos] == c;

    }

    boolean matches(String seq) {
        bufferUp();
        int scanLength = seq.length();
        if (scanLength > bufLength - bufPos)
            return false;

        for (int offset = 0; offset < scanLength; offset++)
            if (seq.charAt(offset) != charBuf[bufPos +offset])
                return false;
        return true;
    }

    boolean matchesIgnoreCase(String seq) {
        bufferUp();
        int scanLength = seq.length();
        if (scanLength > bufLength - bufPos)
            return false;

        for (int offset = 0; offset < scanLength; offset++) {
            char upScan = Character.toUpperCase(seq.charAt(offset));
            char upTarget = Character.toUpperCase(charBuf[bufPos + offset]);
            if (upScan != upTarget)
                return false;
        }
        return true;
    }

    boolean matchesAny(char... seq) {
        if (isEmpty())
            return false;

        bufferUp();
        char c = charBuf[bufPos];
        for (char seek : seq) {
            if (seek == c)
                return true;
        }
        return false;
    }

    boolean matchesAnySorted(char[] seq) {
        bufferUp();
        return !isEmpty() && Arrays.binarySearch(seq, charBuf[bufPos]) >= 0;
    }

    boolean matchesLetter() {
        if (isEmpty())
            return false;
        char c = charBuf[bufPos];
        return (c >= 'A' && c <= 'Z') || (c >= 'a' && c <= 'z') || Character.isLetter(c);
    }

    boolean matchesDigit() {
        if (isEmpty())
            return false;
        char c = charBuf[bufPos];
        return (c >= '0' && c <= '9');
    }

    boolean matchConsume(String seq) {
        bufferUp();
        if (matches(seq)) {
            bufPos += seq.length();
            return true;
        } else {
            return false;
        }
    }

    boolean matchConsumeIgnoreCase(String seq) {
        if (matchesIgnoreCase(seq)) {
            bufPos += seq.length();
            return true;
        } else {
            return false;
        }
    }

    boolean containsIgnoreCase(String seq) {
        // used to check presence of </title>, </style>. only finds consistent case.
        String loScan = seq.toLowerCase(Locale.ENGLISH);
        String hiScan = seq.toUpperCase(Locale.ENGLISH);
        return (nextIndexOf(loScan) > -1) || (nextIndexOf(hiScan) > -1);
    }

    private static final int numNullsConsideredBinary = 10; // conservative

    /**
     *  Heuristic to determine if the current buffer looks like binary content. Reader will already hopefully be
     *  decoded correctly, so a bunch of NULLs indicates a binary file
     */
    boolean isBinary() {
        int nullsSeen = 0;

        for (int i = bufPos; i < bufLength; i++) {
            if (charBuf[i] == '\0')
                nullsSeen++;
        }

        return nullsSeen >= numNullsConsideredBinary;
    }

    @Override
    public String toString() {
        return new String(charBuf, bufPos, bufLength - bufPos);
    }

    /**
     * Caches short strings, as a flywheel pattern, to reduce GC load. Just for this doc, to prevent leaks.
     * <p />
     * Simplistic, and on hash collisions just falls back to creating a new string, vs a full HashMap with Entry list.
     * That saves both having to create objects as hash keys, and running through the entry list, at the expense of
     * some more duplicates.
     */
    private static String cacheString(final char[] charBuf, final String[] stringCache, final int start, final int count) {
        // limit (no cache):
        if (count > maxStringCacheLen)
            return new String(charBuf, start, count);
        if (count < 1)
            return "";

        // calculate hash:
        int hash = 0;
        int offset = start;
        for (int i = 0; i < count; i++) {
            hash = 31 * hash + charBuf[offset++];
        }

        // get from cache
        final int index = hash & stringCache.length - 1;
        String cached = stringCache[index];

        if (cached == null) { // miss, add
            cached = new String(charBuf, start, count);
            stringCache[index] = cached;
        } else { // hashcode hit, check equality
            if (rangeEquals(charBuf, start, count, cached)) { // hit
                return cached;
            } else { // hashcode conflict
                cached = new String(charBuf, start, count);
                stringCache[index] = cached; // update the cache, as recently used strings are more likely to show up again
            }
        }
        return cached;
    }

    /**
     * Check if the value of the provided range equals the string.
     */
    static boolean rangeEquals(final char[] charBuf, final int start, int count, final String cached) {
        if (count == cached.length()) {
            int i = start;
            int j = 0;
            while (count-- != 0) {
                if (charBuf[i++] != cached.charAt(j++))
                    return false;
            }
            return true;
        }
        return false;
    }

    // just used for testing
    boolean rangeEquals(final int start, final int count, final String cached) {
        return rangeEquals(charBuf, start, count, cached);
    }
}<|MERGE_RESOLUTION|>--- conflicted
+++ resolved
@@ -16,12 +16,8 @@
     static final char EOF = (char) -1;
     private static final int maxStringCacheLen = 12;
     static final int maxBufferLen = 1024 * 32; // visible for testing
-<<<<<<< HEAD
     static final int readAheadLimit = (int) (maxBufferLen * 0.75); // visible for testing
-=======
-    private static final int readAheadLimit = (int) (maxBufferLen * 0.75);
     private static final int minReadAheadLen = 1024; // the minimum mark length supported. No HTML entities can be larger than this.
->>>>>>> 9fdda993
 
     private final char[] charBuf;
     private final Reader reader;
