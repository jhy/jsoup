<?xml version="1.0" encoding="UTF-8"?>
<project xmlns="http://maven.apache.org/POM/4.0.0" xmlns:xsi="http://www.w3.org/2001/XMLSchema-instance" xsi:schemaLocation="http://maven.apache.org/POM/4.0.0 http://maven.apache.org/xsd/maven-4.0.0.xsd">
  <modelVersion>4.0.0</modelVersion>
  <name>jsoup Java HTML Parser</name>

  <groupId>org.jsoup</groupId>
  <artifactId>jsoup</artifactId>
  <version>1.17.2-SNAPSHOT</version><!-- remember to update previous version below for japicmp -->
  <url>https://jsoup.org/</url>
  <description>jsoup is a Java library that simplifies working with real-world HTML and XML. It offers an easy-to-use API for URL fetching, data parsing, extraction, and manipulation using DOM API methods, CSS, and xpath selectors. jsoup implements the WHATWG HTML5 specification, and parses HTML to the same DOM as modern browsers.</description>
  <inceptionYear>2009</inceptionYear>
  <issueManagement>
    <system>GitHub</system>
    <url>https://github.com/jhy/jsoup/issues</url>
  </issueManagement>
  <licenses>
    <license>
      <name>The MIT License</name>
      <url>https://jsoup.org/license</url>
      <distribution>repo</distribution>
    </license>
  </licenses>
  <scm>
    <url>https://github.com/jhy/jsoup</url>
    <connection>scm:git:https://github.com/jhy/jsoup.git</connection>
    <!-- <developerConnection>scm:git:git@github.com:jhy/jsoup.git</developerConnection> -->
    <tag>HEAD</tag>
  </scm>
  <organization>
    <name>Jonathan Hedley</name>
    <url>https://jhy.io/</url>
  </organization>

  <properties>
    <project.build.sourceEncoding>UTF-8</project.build.sourceEncoding>
    <jetty.version>9.4.53.v20231009</jetty.version>
  </properties>

  <build>
    <plugins>
      <!-- Compile -->
      <plugin>
        <groupId>org.apache.maven.plugins</groupId>
        <artifactId>maven-compiler-plugin</artifactId>
        <version>3.12.0</version>
        <configuration>
          <encoding>UTF-8</encoding>
          <compilerArgs>
            <!-- saves output for package-info.java, so mvn sees it has completed it, so incremental compile works -->
            <arg>-Xpkginfo:always</arg>
          </compilerArgs>
          <!-- this means incremental = true... -->
          <useIncrementalCompilation>false</useIncrementalCompilation>
        </configuration>
        <executions>
          <execution>
            <id>compile-java-8</id>
            <configuration>
              <source>1.8</source>
              <target>1.8</target>
            </configuration>
          </execution>
          <!-- There is a JDK 9+ profile execution below, which adds multi-release=true and compiles module-info -->
        </executions>
      </plugin>

      <!-- Ensure Java 8 and Android 10 API compatibility -->
      <plugin>
        <groupId>org.codehaus.mojo</groupId>
        <artifactId>animal-sniffer-maven-plugin</artifactId>
        <version>1.23</version>
        <executions>
          <execution>
            <id>animal-sniffer</id>
            <phase>compile</phase>
            <goals>
              <goal>check</goal>
            </goals>
            <configuration>
              <signature>
                <groupId>org.codehaus.mojo.signature</groupId>
                <artifactId>java18</artifactId>
                <version>1.0</version>
              </signature>
              <signature>
                <groupId>net.sf.androidscents.signature</groupId>
                <artifactId>android-api-level-10</artifactId>
                <version>2.3.3_r2</version>
              </signature>
              <ignores>
<<<<<<< HEAD
                <ignore>java.util.Set</ignore> <!-- Set#stream() -->
                <ignore>java.util.function.*</ignore>
                <ignore>java.lang.ThreadLocal</ignore>
                <ignore>java.io.UncheckedIOException</ignore>
                <ignore>java.util.stream.*</ignore>
                <ignore>java.util.Spliterator</ignore>
                <ignore>java.util.Spliterators</ignore>
                <ignore>java.util.Optional</ignore>
=======
                <ignore>java.util.function.*</ignore>
                <ignore>java.util.stream.*</ignore>
                <ignore>java.lang.ThreadLocal</ignore>
                <ignore>java.io.UncheckedIOException</ignore>
                <ignore>java.util.List</ignore> <!-- List#stream() -->
                <ignore>java.util.Objects</ignore>
                <ignore>java.util.Optional</ignore>
                <ignore>java.util.Spliterator</ignore>
                <ignore>java.util.Spliterators</ignore>
>>>>>>> d4b2c36d

                <ignore>java.net.HttpURLConnection</ignore><!-- .setAuthenticator(java.net.Authenticator) in Java 9; only used in multirelease 9+ version -->
              </ignores>
              <!-- ^ Provided by https://developer.android.com/studio/write/java8-support#library-desugaring
               Possibly OK to remove androidscents; keep for now to validate other additions are supported. -->
            </configuration>
          </execution>
        </executions>
      </plugin>
      <plugin>
        <groupId>org.apache.maven.plugins</groupId>
        <artifactId>maven-javadoc-plugin</artifactId>
        <version>3.6.3</version>
        <configuration>
          <doclint>none</doclint>
          <source>8</source>
          <linksource>true</linksource>
        </configuration>
        <executions>
          <execution>
            <id>attach-javadoc</id>
            <goals>
              <goal>jar</goal>
            </goals>
          </execution>
        </executions>
      </plugin>
      <plugin>
        <groupId>org.apache.maven.plugins</groupId>
        <artifactId>maven-source-plugin</artifactId>
        <version>3.3.0</version>
        <configuration>
          <excludes>
            <exclude>org/jsoup/examples/**</exclude>
          </excludes>
        </configuration>
        <executions>
          <execution>
            <id>attach-sources</id>
            <goals>
              <goal>jar-no-fork</goal>
            </goals>
          </execution>
        </executions>
      </plugin>
      <plugin>
        <groupId>org.apache.maven.plugins</groupId>
        <artifactId>maven-jar-plugin</artifactId>
        <version>3.3.0</version>
        <configuration>
          <archive>
            <manifest>
              <addDefaultImplementationEntries>true</addDefaultImplementationEntries>
            </manifest>
            <manifestEntries>
              <Multi-Release>true</Multi-Release>
            </manifestEntries>
            <manifestFile>${project.build.outputDirectory}/META-INF/MANIFEST.MF</manifestFile>
          </archive>
          <excludes>
            <exclude>org/jsoup/examples/**</exclude>
          </excludes>
        </configuration>
      </plugin>
      <plugin>
        <groupId>org.apache.felix</groupId>
        <artifactId>maven-bundle-plugin</artifactId>
        <version>5.1.9</version>
        <executions>
          <execution>
            <id>bundle-manifest</id>
            <phase>process-classes</phase>
            <goals>
              <goal>manifest</goal>
            </goals>
          </execution>
        </executions>
        <configuration>
          <instructions>
            <Bundle-DocURL>https://jsoup.org/</Bundle-DocURL>
            <Export-Package>org.jsoup.*</Export-Package>
            <Import-Package>org.jspecify.annotations;version=!;resolution:=optional,*</Import-Package>
          </instructions>
        </configuration>
      </plugin>
      <plugin>
        <groupId>org.apache.maven.plugins</groupId>
        <artifactId>maven-resources-plugin</artifactId>
        <version>3.3.1</version>
      </plugin>
      <plugin>
        <artifactId>maven-release-plugin</artifactId>
        <version>3.0.1</version>
      </plugin>
      <plugin>
        <groupId>org.apache.maven.plugins</groupId>
        <artifactId>maven-surefire-plugin</artifactId>
        <version>3.2.3</version>
        <configuration>
          <!-- smaller stack to find stack overflows -->
          <argLine>-Xss256k</argLine>
        </configuration>
      </plugin>
      <plugin>
        <artifactId>maven-failsafe-plugin</artifactId>
        <version>3.2.3</version>
        <executions>
          <execution>
            <goals>
              <goal>integration-test</goal>
              <goal>verify</goal>
            </goals>
          </execution>
        </executions>
        <configuration>
          <parallel>methods</parallel>
          <threadCount>8</threadCount>
        </configuration>
      </plugin>
      <plugin>
        <!-- API version compat check - https://siom79.github.io/japicmp/ -->
        <groupId>com.github.siom79.japicmp</groupId>
        <artifactId>japicmp-maven-plugin</artifactId>
        <version>0.18.3</version>
        <configuration>
          <!-- hard code previous version; can't detect when running stateless on build server -->
          <oldVersion>
            <dependency>
              <groupId>org.jsoup</groupId>
              <artifactId>jsoup</artifactId>
              <version>1.16.2</version>
              <type>jar</type>
            </dependency>
          </oldVersion>
          <parameter>
            <!-- jsoup policy is ok to remove deprecated methods on minor but not builds. will need to temp remove on bump to 1.15.1 and manually validate -->
            <onlyModified>false</onlyModified>
            <breakBuildOnBinaryIncompatibleModifications>true</breakBuildOnBinaryIncompatibleModifications>
            <breakBuildOnSourceIncompatibleModifications>true</breakBuildOnSourceIncompatibleModifications>
            <excludes>
              <!-- <exclude>@java.lang.Deprecated</exclude> -->
            </excludes>
            <overrideCompatibilityChangeParameters>
              <!-- allows new default and move to default methods. compatible as long as existing binaries aren't making calls via reflection. if so, they need to catch errors anyway. -->
              <overrideCompatibilityChangeParameter>
                <compatibilityChange>METHOD_NEW_DEFAULT</compatibilityChange>
                <binaryCompatible>true</binaryCompatible>
                <sourceCompatible>true</sourceCompatible>
              </overrideCompatibilityChangeParameter>
              <overrideCompatibilityChangeParameter>
                <compatibilityChange>METHOD_ABSTRACT_NOW_DEFAULT</compatibilityChange>
                <binaryCompatible>true</binaryCompatible>
                <sourceCompatible>true</sourceCompatible>
              </overrideCompatibilityChangeParameter>

              <!--
                One off, getting a spurious ping on adding [<T extends Node> Stream<T> nodeStream(Class<T> class)] to Node.
                Manually verified binary & source compatibility
                todo: remove after 1.17.1 release
               -->
              <overrideCompatibilityChangeParameter>
                <compatibilityChange>CLASS_GENERIC_TEMPLATE_CHANGED</compatibilityChange>
                <binaryCompatible>true</binaryCompatible>
                <sourceCompatible>true</sourceCompatible>
              </overrideCompatibilityChangeParameter>

            </overrideCompatibilityChangeParameters>
          </parameter>
        </configuration>
        <executions>
          <execution>
            <phase>package</phase>
            <goals>
              <goal>cmp</goal>
            </goals>
          </execution>
        </executions>
      </plugin>
    </plugins>
    <resources>
      <resource>
        <directory>./</directory>
        <targetPath>META-INF/</targetPath>
        <filtering>false</filtering>
        <includes>
          <include>LICENSE</include>
          <include>README.md</include>
          <include>CHANGES</include>
        </includes>
      </resource>
    </resources>
  </build>

  <distributionManagement>
    <snapshotRepository>
      <id>sonatype-nexus-snapshots</id>
      <name>Sonatype Nexus Snapshots</name>
      <url>https://oss.sonatype.org/content/repositories/snapshots</url>
    </snapshotRepository>
    <repository>
      <id>sonatype-nexus-staging</id>
      <name>Nexus Release Repository</name>
      <url>https://oss.sonatype.org/service/local/staging/deploy/maven2/</url>
    </repository>
  </distributionManagement>

  <profiles>
    <!-- Compiles the multi-release jar when executed on JDK9+ -->
    <profile>
      <id>compile-multi-release</id>
      <activation>
        <jdk>[9,2000)</jdk>
      </activation>
      <build>
        <plugins>
          <plugin>
            <groupId>org.apache.maven.plugins</groupId>
            <artifactId>maven-compiler-plugin</artifactId>
            <executions>
              <execution>
                <id>compile-java-8</id>
                <configuration>
                  <release>8</release>
                </configuration>
              </execution>
              <execution>
                <id>compile-java-9</id>
                <phase>compile</phase>
                <goals>
                  <goal>compile</goal>
                </goals>
                <configuration>
                  <release>9</release>
                  <compileSourceRoots>
                    <compileSourceRoot>${project.basedir}/src/main/java9</compileSourceRoot>
                  </compileSourceRoots>
                  <multiReleaseOutput>true</multiReleaseOutput>
                </configuration>
              </execution>
            </executions>
          </plugin>
        </plugins>
      </build>
    </profile>

    <profile>
      <id>release-sign-artifacts</id>
      <activation>
        <property>
          <name>performRelease</name>
          <value>true</value>
        </property>
      </activation>
      <build>
        <plugins>
          <plugin>
            <groupId>org.apache.maven.plugins</groupId>
            <artifactId>maven-gpg-plugin</artifactId>
            <executions>
              <execution>
                <id>sign-artifacts</id>
                <phase>package</phase>
                <goals>
                  <goal>sign</goal>
                </goals>
              </execution>
            </executions>
          </plugin>
        </plugins>
      </build>
    </profile>
    <profile>
      <id>failsafe</id>
      <build>
        <plugins>
          <plugin>
            <artifactId>maven-failsafe-plugin</artifactId>
            <version>3.2.3</version>
            <executions>
              <execution>
                <goals>
                  <goal>integration-test</goal>
                  <goal>verify</goal>
                </goals>
              </execution>
            </executions>
          </plugin>
        </plugins>
      </build>
    </profile>
  </profiles>

  <dependencies>

    <!-- junit -->
    <dependency>
      <groupId>org.junit.jupiter</groupId>
      <artifactId>junit-jupiter</artifactId>
      <version>5.10.1</version>
      <scope>test</scope>
    </dependency>

    <dependency>
      <!-- gson, to fetch entities from w3.org -->
      <groupId>com.google.code.gson</groupId>
      <artifactId>gson</artifactId>
      <version>2.10.1</version>
      <scope>test</scope>
    </dependency>

    <dependency>
      <!-- jetty for webserver integration tests. 9.x is last with Java7 support -->
      <groupId>org.eclipse.jetty</groupId>
      <artifactId>jetty-server</artifactId>
      <version>${jetty.version}</version>
      <scope>test</scope>
    </dependency>

    <dependency>
      <!-- jetty for webserver integration tests -->
      <groupId>org.eclipse.jetty</groupId>
      <artifactId>jetty-servlet</artifactId>
      <version>${jetty.version}</version>
      <scope>test</scope>
    </dependency>

    <dependency>
      <!-- jetty proxy, for integration tests -->
      <groupId>org.eclipse.jetty</groupId>
      <artifactId>jetty-proxy</artifactId>
      <version>${jetty.version}</version>
      <scope>test</scope>
    </dependency>

    <dependency>
      <!-- org.jspecify.annotations.nonnull, with Apache 2 license. Build time only. -->
      <groupId>org.jspecify</groupId>
      <artifactId>jspecify</artifactId>
      <version>0.3.0</version>
      <scope>provided</scope>
    </dependency>
  </dependencies>

  <dependencyManagement>
    <dependencies>
    </dependencies>
  </dependencyManagement>

  <developers>
    <developer>
      <id>jhy</id>
      <name>Jonathan Hedley</name>
      <email>jonathan@hedley.net</email>
      <roles>
        <role>Lead Developer</role>
      </roles>
      <timezone>+11</timezone>
    </developer>
  </developers>

</project><|MERGE_RESOLUTION|>--- conflicted
+++ resolved
@@ -88,16 +88,6 @@
                 <version>2.3.3_r2</version>
               </signature>
               <ignores>
-<<<<<<< HEAD
-                <ignore>java.util.Set</ignore> <!-- Set#stream() -->
-                <ignore>java.util.function.*</ignore>
-                <ignore>java.lang.ThreadLocal</ignore>
-                <ignore>java.io.UncheckedIOException</ignore>
-                <ignore>java.util.stream.*</ignore>
-                <ignore>java.util.Spliterator</ignore>
-                <ignore>java.util.Spliterators</ignore>
-                <ignore>java.util.Optional</ignore>
-=======
                 <ignore>java.util.function.*</ignore>
                 <ignore>java.util.stream.*</ignore>
                 <ignore>java.lang.ThreadLocal</ignore>
@@ -105,9 +95,9 @@
                 <ignore>java.util.List</ignore> <!-- List#stream() -->
                 <ignore>java.util.Objects</ignore>
                 <ignore>java.util.Optional</ignore>
+                <ignore>java.util.Set</ignore> <!-- Set#stream() -->
                 <ignore>java.util.Spliterator</ignore>
                 <ignore>java.util.Spliterators</ignore>
->>>>>>> d4b2c36d
 
                 <ignore>java.net.HttpURLConnection</ignore><!-- .setAuthenticator(java.net.Authenticator) in Java 9; only used in multirelease 9+ version -->
               </ignores>
