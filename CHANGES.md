--- conflicted
+++ resolved
@@ -25,11 +25,8 @@
 * Null characters in the HTML body were not consistently removed; and in foreign content were not correctly replaced. [#2395](https://github.com/jhy/jsoup/issues/2395)
 * An IndexOutOfBoundsException could be thrown when parsing a body fragment with crafted input. Now logged as a parse error. [#2397](https://github.com/jhy/jsoup/issues/2397), [#2406](https://github.com/jhy/jsoup/issues/2406)
 * When using StructuralEvaluators (e.g., a `parent child` selector) across many retained threads, their memoized results could also be retained, increasing memory use. These results are now cleared immediately after use, reducing overall memory consumption. [#2411](https://github.com/jhy/jsoup/issues/2411)
-<<<<<<< HEAD
 * Cloning a `Parser` now preserves any custom `TagSet` applied to the parser. [#2422](https://github.com/jhy/jsoup/issues/2422), [#2423](https://github.com/jhy/jsoup/pull/2423)
-=======
 * Custom tags marked as `Tag.Void` now parse and serialize like the built-in void elements: they no longer consume following content, and the XML serializer emits the expected self-closing form. [#2425](https://github.com/jhy/jsoup/issues/2425)
->>>>>>> cc90f726
 
 ### Internal Changes
 * Deprecated internal helper `org.jsoup.internal.Functions` (for removal in v1.23.1). This was previously used to support older Android API levels without full `java.util.function` coverage; jsoup now requires core library desugaring so this indirection is no longer necessary. [#2412](https://github.com/jhy/jsoup/pull/2412)
