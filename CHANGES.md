--- conflicted
+++ resolved
@@ -1,15 +1,15 @@
 # jsoup Changelog
 
-<<<<<<< HEAD
 ## 1.18.1 (Pending)
+
+### Improvements
 
 * Added `Path` accepting parse methods: `Jsoup.parse(Path)`, `Jsoup.parse(path, charsetName, baseUri, parser)`,
   etc. [2055](https://github.com/jhy/jsoup/pull/2055)
 
-## 1.17.2 (Pending)
-=======
+---
+
 ## 1.17.2 (2023-Dec-29)
->>>>>>> 38615aff
 
 ### Improvements
 
